########################################
# General setup
#
cmake_minimum_required(VERSION 3.10)

# Minimum OS X version.
# This is inserted into the Info.plist as well.

# MacOS prior to 10.14 did not support aligned alloc which is used to implement
# std::unique_ptr in the arm64 C++ standard library. x86_64 builds can override
# this to 10.12.0 using -DCMAKE_OSX_DEPLOYMENT_TARGET="10.12.0" without issue.
# This is done in the universal binary building script to build a binary that 
# runs on 10.12 on x86_64 computers, while still containing an arm64 slice.

set(CMAKE_OSX_DEPLOYMENT_TARGET "10.14.0" CACHE STRING "")

set(CMAKE_USER_MAKE_RULES_OVERRIDE "CMake/FlagsOverride.cmake")

project(dolphin-emu)

# Name of the Dolphin distributor. If you redistribute Dolphin builds (forks,
# unofficial builds) please consider identifying your distribution with a
# unique name here.
set(DISTRIBUTOR "None" CACHE STRING "Name of the distributor.")

set(DOLPHIN_DEFAULT_UPDATE_TRACK "" CACHE STRING "Name of the default update track. If empty, disables auto-update.")

if(UNIX AND NOT APPLE AND NOT ANDROID)
  option(ENABLE_X11 "Enables X11 Support" ON)
endif()
if(NOT WIN32 AND NOT APPLE AND NOT HAIKU)
  option(ENABLE_EGL "Enables EGL OpenGL Interface" ON)
endif()

option(USE_SHARED_ENET "Use shared libenet if found rather than Dolphin's soon-to-compatibly-diverge version" OFF)
option(USE_UPNP "Enables UPnP port mapping support" ON)
option(ENABLE_NOGUI "Enable NoGUI frontend" ON)
option(ENABLE_QT "Enable Qt (Default)" ON)
option(ENABLE_LTO "Enables Link Time Optimization" OFF)
option(ENABLE_GENERIC "Enables generic build that should run on any little-endian host" OFF)
option(ENABLE_HEADLESS "Enables running Dolphin as a headless variant" OFF)
option(ENABLE_ALSA "Enables ALSA sound backend" ON)
option(ENABLE_PULSEAUDIO "Enables PulseAudio sound backend" ON)
option(ENABLE_LLVM "Enables LLVM support, for disassembly" ON)
option(ENABLE_TESTS "Enables building the unit tests" ON)
option(ENABLE_VULKAN "Enables vulkan video backend" ON)
option(USE_DISCORD_PRESENCE "Enables Discord Rich Presence, show the current game on Discord" ON)

# Maintainers: if you consider blanket disabling this for your users, please
# consider the following points:
#  * No data is being sent without explicit user approval (pop up box at first
#    launch).
#  * The Dolphin team relies on the data in order to understand the behavior
#    of our software in the wild.
option(ENABLE_ANALYTICS "Enables opt-in Analytics collection" OFF)

# Enable Playback build for Slippi for watching replays
option(SLIPPI_PLAYBACK "Enable Playback changes" OFF)

option(ENCODE_FRAMEDUMPS "Encode framedumps in AVI format" ON)

option(ENABLE_GPROF "Enable gprof profiling (must be using Debug build)" OFF)
<<<<<<< HEAD
option(FASTLOG "Enable all logs" OFF)	
option(GDBSTUB "Enable gdb stub for remote debugging." OFF)
=======
option(FASTLOG "Enable all logs" OFF)
option(GDBSTUB "Enable gdb stub for remote debugging." ON)
>>>>>>> ff08b857
option(OPROFILING "Enable profiling" OFF)

# TODO: Add DSPSpy
option(DSPTOOL "Build dsptool" OFF)

# Enable SDL for default on operating systems that aren't Android, Linux or Windows.
if(NOT ANDROID AND NOT CMAKE_SYSTEM_NAME STREQUAL "Linux" AND NOT MSVC)
  option(ENABLE_SDL "Enables SDL as a generic controller backend" ON)
else()
  option(ENABLE_SDL "Enables SDL as a generic controller backend" OFF)
endif()

if(APPLE)
  option(MACOS_USE_DEFAULT_SEARCH_PATH "Don't prioritize system library paths" OFF)
  option(SKIP_POSTPROCESS_BUNDLE "Skip postprocessing bundle for redistributability" OFF) 
  # Enable adhoc code signing by default (otherwise makefile builds on ARM will not work)
  option(MACOS_CODE_SIGNING "Enable codesigning" ON)
  set(MACOS_CODE_SIGNING_IDENTITY "-" CACHE STRING "The identity used for codesigning.")
  set(MACOS_CODE_SIGNING_IDENTITY_UPDATER "-" CACHE STRING "The identity used for codesigning, for the updater.")
endif()

if(CMAKE_SYSTEM_NAME STREQUAL "Linux")
  option(ENABLE_VTUNE "Enable Intel VTune integration for JIT code." OFF)

  if(NOT ANDROID)
    option(ENABLE_EVDEV "Enables the evdev controller backend" ON)
  endif()
endif()

if(UNIX)
  # Builds a relocatable binary on Linux.
  # The Sys folder will need to be copied to the Binaries folder.
  option(LINUX_LOCAL_DEV "Enable relocatable binary" OFF)
endif()

list(APPEND CMAKE_MODULE_PATH
  ${CMAKE_SOURCE_DIR}/CMake
)

# Support functions
include(CheckAndAddFlag)
include(CheckCCompilerFlag)
include(CheckVendoringApproved)
include(DolphinCompileDefinitions)

# Enable folders for IDE
set_property(GLOBAL PROPERTY USE_FOLDERS ON)

# Set up paths
set(bindir  ${CMAKE_INSTALL_PREFIX}/bin               CACHE PATH "bindir")
set(datadir ${CMAKE_INSTALL_PREFIX}/share/dolphin-emu CACHE PATH "datadir")
set(mandir  ${CMAKE_INSTALL_PREFIX}/share/man         CACHE PATH "mandir")
add_definitions(-DDATA_DIR="${datadir}/")

if(CMAKE_SYSROOT)
  # If we should use a sysroot, tell pkg-config to search for packages in there, not on the host
  set(ENV{PKG_CONFIG_LIBDIR} "${CMAKE_SYSROOT}/usr/lib/pkgconfig:${CMAKE_SYSROOT}/usr/share/pkgconfig")
  set(ENV{PKG_CONFIG_SYSROOT_DIR} "${CMAKE_SYSROOT}")
endif()

# Set where the binary files will be built.  The program will not execute from
# here.  You must run "make install" to install these to the proper location
# as defined above.
set(CMAKE_RUNTIME_OUTPUT_DIRECTORY ${CMAKE_BINARY_DIR}/Binaries)

if (WIN32)
  set(CMAKE_RUNTIME_OUTPUT_DIRECTORY ${CMAKE_SOURCE_DIR}/Binary)

  if (CMAKE_SYSTEM_PROCESSOR MATCHES "x86_64|amd64|AMD64")
    string(APPEND CMAKE_RUNTIME_OUTPUT_DIRECTORY /x64)
  elseif (CMAKE_SYSTEM_PROCESSOR STREQUAL "aarch64")
    string(APPEND CMAKE_RUNTIME_OUTPUT_DIRECTORY /ARM64)
  endif()
endif()

# setup CCache
include(CCache)

# for revision info
find_package(Git)
if(GIT_FOUND)
  # make sure version information gets re-run when the current Git HEAD changes
  execute_process(WORKING_DIRECTORY ${PROJECT_SOURCE_DIR} COMMAND ${GIT_EXECUTABLE} rev-parse --git-path HEAD
      OUTPUT_VARIABLE dolphin_git_head_filename
      OUTPUT_STRIP_TRAILING_WHITESPACE)
  set_property(DIRECTORY APPEND PROPERTY CMAKE_CONFIGURE_DEPENDS "${dolphin_git_head_filename}")

  execute_process(WORKING_DIRECTORY ${PROJECT_SOURCE_DIR} COMMAND ${GIT_EXECUTABLE} rev-parse --symbolic-full-name HEAD
      OUTPUT_VARIABLE dolphin_git_head_symbolic
      OUTPUT_STRIP_TRAILING_WHITESPACE)
  execute_process(WORKING_DIRECTORY ${PROJECT_SOURCE_DIR}
      COMMAND ${GIT_EXECUTABLE} rev-parse --git-path ${dolphin_git_head_symbolic}
      OUTPUT_VARIABLE dolphin_git_head_symbolic_filename
      OUTPUT_STRIP_TRAILING_WHITESPACE)
  set_property(DIRECTORY APPEND PROPERTY CMAKE_CONFIGURE_DEPENDS "${dolphin_git_head_symbolic_filename}")

  # defines DOLPHIN_WC_REVISION
  execute_process(WORKING_DIRECTORY ${PROJECT_SOURCE_DIR} COMMAND ${GIT_EXECUTABLE} rev-parse HEAD
      OUTPUT_VARIABLE DOLPHIN_WC_REVISION
      OUTPUT_STRIP_TRAILING_WHITESPACE)
  # defines DOLPHIN_WC_DESCRIBE
  execute_process(WORKING_DIRECTORY ${PROJECT_SOURCE_DIR} COMMAND ${GIT_EXECUTABLE} describe --always --long --dirty
      OUTPUT_VARIABLE DOLPHIN_WC_DESCRIBE
      OUTPUT_STRIP_TRAILING_WHITESPACE)

  # remove hash (and trailing "-0" if needed) from description
  string(REGEX REPLACE "(-0)?-[^-]+((-dirty)?)$" "\\2" DOLPHIN_WC_DESCRIBE "${DOLPHIN_WC_DESCRIBE}")

  # defines DOLPHIN_WC_BRANCH
  execute_process(WORKING_DIRECTORY ${PROJECT_SOURCE_DIR} COMMAND ${GIT_EXECUTABLE} rev-parse --abbrev-ref HEAD
      OUTPUT_VARIABLE DOLPHIN_WC_BRANCH
      OUTPUT_STRIP_TRAILING_WHITESPACE)
endif()

# version number
set(DOLPHIN_VERSION_MAJOR "5")
set(DOLPHIN_VERSION_MINOR "0")
if(DOLPHIN_WC_BRANCH STREQUAL "stable")
  set(DOLPHIN_VERSION_PATCH "0")
else()
  set(DOLPHIN_VERSION_PATCH ${DOLPHIN_WC_REVISION})
endif()

# If Dolphin is not built from a Git repository, default the version info to
# reasonable values.
if(NOT DOLPHIN_WC_REVISION)
  set(DOLPHIN_WC_DESCRIBE "${DOLPHIN_VERSION_MAJOR}.${DOLPHIN_VERSION_MINOR}")
  set(DOLPHIN_WC_REVISION "${DOLPHIN_WC_DESCRIBE} (no further info)")
  set(DOLPHIN_WC_BRANCH "master")
endif()

# Architecture detection and arch specific settings
message(STATUS "Detected architecture: ${CMAKE_SYSTEM_PROCESSOR}")

# Detect 64bit or 32bit
# CMake doesn't provide a simple way to determine 32bit or 64bit
# If we ever support a architecture that is 64bit with 32bit pointers then this'll break
# Of course the chances of that are slim(x32?) so who cares
if(CMAKE_SIZEOF_VOID_P EQUAL 8)
  set(_ARCH_64 1)
  add_definitions(-D_ARCH_64=1)
else()
  set(_ARCH_32 1)
  add_definitions(-D_ARCH_32=1)
endif()

if(ENABLE_GENERIC)
  message(STATUS "Warning! Building generic build!")
  set(_M_GENERIC 1)
  add_definitions(-D_M_GENERIC=1)
elseif(_ARCH_64 AND CMAKE_SYSTEM_PROCESSOR MATCHES "x86_64|amd64|AMD64")
  set(_M_X86 1)
  set(_M_X86_64 1)
  add_definitions(-D_M_X86=1)
  add_definitions(-D_M_X86_64=1)
  check_and_add_flag(HAVE_SSE2 -msse2)
elseif(_ARCH_64 AND CMAKE_SYSTEM_PROCESSOR MATCHES "aarch64|arm64")
  set(_M_ARM_64 1)
  add_definitions(-D_M_ARM_64=1)
  # CRC instruction set is used in the CRC32 hash function
  check_and_add_flag(HAVE_ARCH_ARMV8 -march=armv8-a+crc)
else()
  message(FATAL_ERROR "You're building on an unsupported platform: "
      "'${CMAKE_SYSTEM_PROCESSOR}' with ${CMAKE_SIZEOF_VOID_P}-byte pointers."
      " Enable generic build if you really want a JIT-less binary.")
endif()


# Enforce minimum GCC version
if(CMAKE_CXX_COMPILER_ID STREQUAL "GNU" AND CMAKE_CXX_COMPILER_VERSION VERSION_LESS 7.0)
  message(FATAL_ERROR "Dolphin requires at least GCC 7.0 (found ${CMAKE_CXX_COMPILER_VERSION})")
endif()

if(CMAKE_GENERATOR MATCHES "Ninja")
  check_and_add_flag(DIAGNOSTICS_COLOR -fdiagnostics-color)
elseif(CMAKE_GENERATOR MATCHES "Visual Studio")
  # Only MSBuild needs this, other generators will compile one file at a time
  add_compile_options("/MP")
endif()

if(CMAKE_C_COMPILER_ID MATCHES "MSVC")
  check_and_add_flag(EXCEPTIONS /EHsc)
  dolphin_compile_definitions(_DEBUG DEBUG_ONLY)

  # Enable function-level linking
  add_compile_options(/Gy)
  # Generate intrinsic functions
  add_compile_options(/Oi)
  # Disable buffer security check
  add_compile_options(/GS-)
  # Enforce C++ standard conforming conversion rules to catch possible bugs
  add_compile_options(/permissive-)
  # Remove unreferenced inline functions/data to reduce link time and catch bugs
  add_compile_options(/Zc:inline)
  # Assume `new` (w/o std::nothrow) throws to reduce binary size
  add_compile_options(/Zc:throwingNew)
  # Enforce strict volatile semantics as per ISO C++
  add_compile_options(/volatile:iso)
  # Fix non-conformant lambda behavior (constexpr variables shouldn't need capturing)
  add_compile_options(/experimental:newLambdaProcessor)
  # Fix various other non-conformant behaviors
  add_compile_options(/Zc:externConstexpr,lambda,preprocessor)

  # Temporarily disable warnings to enable /Zc:preprocessor compatibility with WinSDK headers.
  add_compile_options(
    /wd5105 # macro expansion producing 'defined' has undefined behavior
  )

  string(APPEND CMAKE_EXE_LINKER_FLAGS " /NXCOMPAT")
  # Generate debug data
  string(APPEND CMAKE_EXE_LINKER_FLAGS " /DEBUG")
  # Eliminate dead code and data
  string(APPEND CMAKE_EXE_LINKER_FLAGS " /OPT:REF /OPT:ICF")
else()
  add_definitions(-D_DEFAULT_SOURCE)

  # gcc uses some optimizations which might break stuff without this flag
  check_and_add_flag(NO_STRICT_ALIASING -fno-strict-aliasing)
  check_and_add_flag(NO_EXCEPTIONS -fno-exceptions)

  check_and_add_flag(VISIBILITY_INLINES_HIDDEN -fvisibility-inlines-hidden)
  check_and_add_flag(VISIBILITY_HIDDEN -fvisibility=hidden)

  check_and_add_flag(FOMIT_FRAME_POINTER -fomit-frame-pointer RELEASE_ONLY)

  dolphin_compile_definitions(_DEBUG DEBUG_ONLY)
  check_and_add_flag(GGDB -ggdb DEBUG_ONLY)

  if(CMAKE_SYSTEM_NAME STREQUAL "Linux")
    # GNU ar: Create thin archive files.
    # Requires binutils-2.19 or later.
    set(CMAKE_C_ARCHIVE_CREATE   "<CMAKE_AR> qcTP <TARGET> <LINK_FLAGS> <OBJECTS>")
    set(CMAKE_C_ARCHIVE_APPEND   "<CMAKE_AR> qTP  <TARGET> <LINK_FLAGS> <OBJECTS>")
    set(CMAKE_CXX_ARCHIVE_CREATE "<CMAKE_AR> qcTP <TARGET> <LINK_FLAGS> <OBJECTS>")
    set(CMAKE_CXX_ARCHIVE_APPEND "<CMAKE_AR> qTP  <TARGET> <LINK_FLAGS> <OBJECTS>")
  endif()
endif()

if(CMAKE_SYSTEM_NAME MATCHES "Darwin")
  if(NOT MACOS_USE_DEFAULT_SEARCH_PATH)
    # Hack up the path to prioritize the path to built-in OS libraries to
    # increase the chance of not depending on a bunch of copies of them
    # installed by MacPorts, Fink, Homebrew, etc, and ending up copying
    # them into the bundle.  Since we optionally depend on libraries which
    # are not part of OS X (ffmpeg, etc.), however, don't remove the default
    # path entirely as was done in a previous version of this file.  This is
    # still kinda evil, since it defeats the user's path settings...
    # See http://www.cmake.org/cmake/help/v3.0/command/find_program.html
    list(APPEND CMAKE_PREFIX_PATH "/usr")
  endif()

  # Prevents Xcode from overriding the -fno-strict-aliasing flag
  set(CMAKE_XCODE_ATTRIBUTE_GCC_STRICT_ALIASING NO)

  # Specify target CPUs.
  if(_ARCH_64 AND CMAKE_SYSTEM_PROCESSOR MATCHES "x86_64|amd64|AMD64")
    check_and_add_flag(HAVE_MSSSE3 -mssse3)
    check_and_add_flag(HAVE_ARCH_CORE2 -march=core2)
  endif()
  # Linker flags.
  # Drop unreachable code and data.
  set(CMAKE_EXE_LINKER_FLAGS "${CMAKE_EXE_LINKER_FLAGS} -Wl,-dead_strip,-dead_strip_dylibs")

  # Set FMT_EXCEPTIONS = 0, for consistency with -fno-exceptions earlier.
  # If we set only -fno-exceptions, fmt fails to compile when included from
  # Objective-C++ because fmt tries try to use throw because __EXCEPTIONS is defined.
<<<<<<< HEAD
  add_compile_options("$<$<COMPILE_LANGUAGE:OBJC>:-fno-objc-exceptions>")
  add_compile_options("$<$<COMPILE_LANGUAGE:OBJCXX>:-fno-objc-exceptions>")
  dolphin_compile_definitions(FMT_EXCEPTIONS=0)
=======
  add_definitions(-DFMT_EXCEPTIONS=0)
>>>>>>> ff08b857

  find_library(APPKIT_LIBRARY AppKit)
  find_library(APPSERV_LIBRARY ApplicationServices)
  find_library(CARBON_LIBRARY Carbon)
  find_library(COCOA_LIBRARY Cocoa)
  find_library(COREFOUNDATION_LIBRARY CoreFoundation)
  find_library(CORESERV_LIBRARY CoreServices)
  find_library(FORCEFEEDBACK_LIBRARY ForceFeedback)
  find_library(FOUNDATION_LIBRARY Foundation)
  find_library(IOB_LIBRARY IOBluetooth)
  find_library(IOK_LIBRARY IOKit)
  find_library(OPENGL_LIBRARY OpenGL)
endif()

if(ENABLE_LTO)
  if(CMAKE_C_COMPILER_ID MATCHES "MSVC")
    add_compile_options(/GL)
    string(APPEND CMAKE_EXE_LINKER_FLAGS " /LTCG")
  else()
    check_and_add_flag(LTO -flto)
    if(CMAKE_CXX_COMPILER_ID STREQUAL GNU)
      set(CMAKE_AR gcc-ar)
      set(CMAKE_RANLIB gcc-ranlib)
    endif()
  endif()
endif()

if(UNIX AND LINUX_LOCAL_DEV)
  add_definitions(-DLINUX_LOCAL_DEV)
endif()

# BSDs put packages in /usr/local instead of /usr, so we need to
# force CMake to look in those directories by default, too.
# All commands and submodule commands also need to see these
# changes, so just setting them in the project scope via
# include_directories and link_directories is not sufficient
if(CMAKE_SYSTEM_NAME MATCHES "FreeBSD|NetBSD")
  set(CMAKE_PREFIX_PATH "${CMAKE_PREFIX_PATH};/usr/local")
  set(CMAKE_REQUIRED_INCLUDES "/usr/local/include")
  set(CMAKE_EXE_LINKER_FLAGS "${CMAKE_EXE_LINKER_FLAGS} -L/usr/local/lib")
endif()

# Dolphin requires threads.
find_package(Threads)

if(NOT CMAKE_BUILD_TYPE)
  set(CMAKE_BUILD_TYPE "Release" CACHE STRING
      "Build type (Release/Debug/RelWithDebInfo/MinSizeRel)" FORCE)
endif()

if(ENABLE_GPROF)
  check_and_add_flag(HAVE_PG -pg)
  if(NOT FLAG_C_HAVE_PG)
    message(FATAL_ERROR "Compiler option -pg is not supported")
  endif()
  set(CMAKE_EXE_LINKER_FLAGS "${CMAKE_EXE_LINKER_FLAGS} -pg")
endif()

if(FASTLOG)
  add_definitions(-DDEBUGFAST)
endif()

if(GDBSTUB)
  add_definitions(-DUSE_GDBSTUB)
endif()

if(ENABLE_VTUNE)
  set(VTUNE_DIR "/opt/intel/vtune_amplifier")
  add_definitions(-DUSE_VTUNE)
  include_directories("${VTUNE_DIR}/include")
  set(VTUNE_LIBRARIES
      "${VTUNE_DIR}/lib64/libjitprofiling.a"
      "${VTUNE_DIR}/lib64/libittnotify.a"
  )
endif()

if(ANDROID)
  message(STATUS "Building for Android")
  if(NOT ENABLE_HEADLESS)
    add_definitions(-DANDROID)
    if(ENABLE_NOGUI)
      message(STATUS "Building Android app, disabling NoGUI frontend.")
      set(ENABLE_NOGUI 0)
    endif()
  else()
    # Lie to cmake a bit. We are cross compiling to Android
    # but not as a shared library. We want an executable.
    set(ANDROID 0)
  endif()
  set(USE_UPNP 0)
  set(ENABLE_QT 0)
  set(USE_DISCORD_PRESENCE 0)

  # We are cross compiling, search only the toolchain for libraries and includes
  SET(CMAKE_FIND_ROOT_PATH_MODE_LIBRARY ONLY)
  SET(CMAKE_FIND_ROOT_PATH_MODE_INCLUDE ONLY)
  SET(CMAKE_FIND_ROOT_PATH_MODE_PROGRAM NEVER)
  SET(CMAKE_FIND_ROOT_PATH_MODE_PACKAGE ONLY)
endif()

if(ENABLE_HEADLESS)
  message(STATUS "Enabling Headless! Disabling GUI.")
  set(ENABLE_QT 0)
  set(USE_DISCORD_PRESENCE 0)
endif()

# Set file offset size to 64 bits.
#
# On modern Unixes, this is typically already the case. The lone exception is
# glibc, which may default to 32 bits. glibc allows this to be configured
# by setting _FILE_OFFSET_BITS.
if(NOT CMAKE_SYSTEM_NAME MATCHES "Windows")
  add_definitions(-D_FILE_OFFSET_BITS=64)
  add_definitions(-D_LARGEFILE_SOURCE)
endif()

########################################
# Dependency checking
#
# TODO: We should have options for dependencies included in the externals to
# override autodetection of system libraries and force the usage of the
# externals.
include(CheckLib)
include(CheckCXXSourceRuns)

set(OpenGL_GL_PREFERENCE GLVND CACHE STRING "Linux-only: if GLVND, use the vendor-neutral GL libraries (default). If LEGACY, use the legacy ones (might be necessary to have optirun/primusrun work)")
set_property(CACHE OpenGL_GL_PREFERENCE PROPERTY STRINGS GLVND LEGACY)
find_package(OpenGL)
if (OPENGL_GL)
  include_directories(${OPENGL_INCLUDE_DIR})
endif()

if(ENABLE_X11)
  find_package(X11)
  if(X11_FOUND)
    add_definitions(-DHAVE_X11=1)
    check_lib(XRANDR xrandr Xrandr)
    if(XRANDR_FOUND)
      add_definitions(-DHAVE_XRANDR=1)
    endif()
    pkg_check_modules(X11_INPUT REQUIRED xi>=1.5.0)
    message(STATUS "X11 support enabled")
  else()
    message(WARNING "X11 support enabled but not found. This build will not support X11.")
  endif()
endif()

if(ENABLE_EGL)
  find_package(EGL)
  if(EGL_FOUND)
    add_definitions(-DHAVE_EGL=1)
    message(STATUS "EGL OpenGL interface enabled")
  else()
    message(WARNING "EGL support enabled but not found. This build will not support EGL.")
  endif()
endif()

if(ENCODE_FRAMEDUMPS)
  if(WIN32 AND _M_X86_64)
    set(FFMPEG_DIR Externals/ffmpeg)
  endif()
  find_package(FFmpeg COMPONENTS avcodec avformat avutil swscale)
  if(FFmpeg_FOUND)
    message(STATUS "libav/ffmpeg found, enabling AVI frame dumps")
    add_definitions(-DHAVE_FFMPEG)
  else()
    message(STATUS "libav/ffmpeg not found, disabling AVI frame dumps")
  endif()
endif()

if(OPROFILING)
  find_package(OProfile)
  if(OPROFILE_FOUND)
    message(STATUS "OProfile found, enabling profiling support")
    add_definitions(-DUSE_OPROFILE=1)
  else()
    message(FATAL_ERROR "OProfile not found. Can't build profiling support.")
  endif()
endif()

if(ENABLE_EVDEV)
  find_package(LIBUDEV REQUIRED)
  find_package(LIBEVDEV REQUIRED)
  if(LIBUDEV_FOUND AND LIBEVDEV_FOUND)
    message(STATUS "libevdev/libudev found, enabling evdev controller backend")
    add_definitions(-DHAVE_LIBUDEV=1)
    add_definitions(-DHAVE_LIBEVDEV=1)
  else()
    message(FATAL_ERROR "Couldn't find libevdev and/or libudev. Can't build evdev controller backend.\nDisable ENABLE_EVDEV if you wish to build without controller support")
  endif()
endif()

if(UNIX)
  message(STATUS "Using named pipes as controller inputs")
  add_definitions(-DUSE_PIPES=1)
  message(STATUS "Watching game memory for changes")
  add_definitions(-DUSE_MEMORYWATCHER=1)
endif()

if(ENABLE_ANALYTICS)
  message(STATUS "Enabling analytics collection (subject to end-user opt-in)")
  add_definitions(-DUSE_ANALYTICS=1)
endif()

if(SLIPPI_PLAYBACK)
  # Slippi Playback build option
  add_definitions(-DIS_PLAYBACK=1)
endif()

########################################
# Setup include directories (and make sure they are preferred over the Externals)
#
include_directories(Source/Core)
if(ANDROID)
  include_directories(Source/Android)
endif()

########################################
# Process externals and setup their include directories
#
# NOTES about adding Externals:
#   - If an external provides a target, or one can be introduced with find_package, consider using it.
#     - If a target doesn't exist, consider introducing a target for it with add_library and adding all necessary
#       includes, definitions, etc, to that target. This way, only libraries that need those attributes simply
#       need to link that target in, as opposed to them being provided to every library
#       (which is the case with the directory-based include_directories, add_definitions, etc)
#
#   - make sure to tell cmake to link them statically or dynamically (most
#     should be linked statically)
#   - place the CMakeLists.txt in the first-level subdirectory, e.g.
#     Externals/zlib/CMakeLists.txt (that is: NOT in some Src/ subdirectory)
#
if (_M_X86)
  add_subdirectory(Externals/Bochs_disasm)
endif()
add_subdirectory(Externals/cpp-optparse)

find_package(fmt 7.1)
if(fmt_FOUND)
  message(STATUS "Using shared fmt ${fmt_VERSION}")
else()
  check_vendoring_approved(fmt)
  message(STATUS "Using static fmt from Externals")
  add_subdirectory(Externals/fmt EXCLUDE_FROM_ALL)
endif()
add_subdirectory(Externals/imgui)
add_subdirectory(Externals/glslang)
add_subdirectory(Externals/SlippiLib)
include_directories(Externals/SlippiLib)
include_directories(Externals/nlohmann)
add_subdirectory(Externals/semver)
include_directories(Externals/semver/include)
add_subdirectory(Externals/open-vcdiff)
include_directories(Externals)

if(ENABLE_VULKAN)
  add_definitions(-DHAS_VULKAN)
endif()

if(NOT WIN32 OR (NOT (CMAKE_SYSTEM_PROCESSOR STREQUAL "aarch64")))
  # OpenGL is available on all platforms except windows-arm64
  add_definitions(-DHAS_OPENGL)
endif()

find_package(pugixml)
if(NOT pugixml_FOUND)
  check_vendoring_approved(pugixml)
  message(STATUS "Using static pugixml from Externals")
  add_subdirectory(Externals/pugixml)
endif()

if(USE_SHARED_ENET)
  check_lib(ENET libenet enet enet/enet.h QUIET)
  include(CheckSymbolExists)
  if (ENET_FOUND)
    set(CMAKE_REQUIRED_INCLUDES ${ENET_INCLUDE_DIRS})
    # hack: LDFLAGS already contains -lenet but all flags but the first are
    # dropped; ugh, cmake
    set(CMAKE_REQUIRED_FLAGS ${ENET_LDFLAGS})
    set(CMAKE_REQUIRED_LIBRARIES ${ENET_LIBRARIES})
    check_symbol_exists(enet_socket_get_address enet/enet.h ENET_HAVE_SGA)
    set(CMAKE_REQUIRED_INCLUDES)
    set(CMAKE_REQUIRED_FLAGS)
    set(CMAKE_REQUIRED_LIBRARIES)
    if (NOT ENET_HAVE_SGA)
      # enet is too old
     set(ENET_FOUND FALSE)
    endif()
  endif()
endif()
if (ENET_FOUND)
  message(STATUS "Using shared enet")
else()
  check_vendoring_approved(enet)
  message(STATUS "Using static enet from Externals")
  include_directories(Externals/enet/include)
  add_subdirectory(Externals/enet)
endif()

if(NOT XXHASH_FOUND)
  message(STATUS "Using static xxhash from Externals")
  add_subdirectory(Externals/xxhash)
endif()

find_package(BZip2)
if(BZIP2_FOUND)
  message(STATUS "Using shared bzip2")
else()
  check_vendoring_approved(bzip2)
  message(STATUS "Shared bzip2 not found, falling back to the static library")
  add_subdirectory(Externals/bzip2)
endif()

# macOS ships with liblzma.dylib but no headers, so check for the headers too
find_package(LibLZMA)
check_include_file(lzma.h HAVE_LZMA_H)
if(LIBLZMA_FOUND AND HAVE_LZMA_H)
  message(STATUS "Using shared lzma")
else()
  check_vendoring_approved(lzma)
  if(LIBLZMA_FOUND AND NOT HAVE_LZMA_H)
    message(STATUS "Shared lzma found but lacks headers, falling back to the static library")
  else()
    message(STATUS "Shared lzma not found, falling back to the static library")
  endif()
  add_subdirectory(Externals/liblzma)
endif()

pkg_check_modules(ZSTD QUIET libzstd>=1.4.0)
<<<<<<< HEAD
if(ZSTD_FOUND AND NOT APPLE)
=======
check_include_file(zstd.h HAVE_ZSTD_H)
if(ZSTD_FOUND AND HAVE_ZSTD_H)
>>>>>>> ff08b857
  message(STATUS "Using shared zstd version: " ${ZSTD_VERSION})
else()
  check_vendoring_approved(zstd)
  if(ZSTD_FOUND AND NOT HAVE_ZSTD_H)
    message(STATUS "Shared zstd found but lacks headers, falling back to the static library")
  else()
    message(STATUS "Shared zstd not found, falling back to the static library")
  endif()
  add_subdirectory(Externals/zstd)
endif()

find_package(ZLIB)
if(ZLIB_FOUND)
  message(STATUS "Using shared zlib")
else()
  check_vendoring_approved(zlib)
  message(STATUS "Shared zlib not found, falling back to the static library")
  add_subdirectory(Externals/zlib)
endif()

pkg_check_modules(MINIZIP minizip>=2.0.0)
if(MINIZIP_FOUND)
  message(STATUS "Using shared minizip")
	include_directories(${MINIZIP_INCLUDE_DIRS})
else()
  check_vendoring_approved(minizip)
  message(STATUS "Shared minizip not found, falling back to the static library")
  add_subdirectory(Externals/minizip)
  include_directories(External/minizip)
endif()

if(NOT APPLE)
  check_lib(LZO "(no .pc for lzo2)" lzo2 lzo/lzo1x.h QUIET)
endif()
if(LZO_FOUND)
  message(STATUS "Using shared lzo")
else()
  check_vendoring_approved(lzo)
  message(STATUS "Using static lzo from Externals")
  add_subdirectory(Externals/LZO)
  set(LZO lzo2)
endif()

if(NOT APPLE)
  check_lib(PNG libpng png png.h QUIET)
endif()
if (PNG_FOUND)
  message(STATUS "Using shared libpng")
else()
  check_vendoring_approved(libpng)
  message(STATUS "Using static libpng from Externals")
  add_subdirectory(Externals/libpng)
  set(PNG png)
endif()

# Using static FreeSurround from Externals
# There is no system FreeSurround library.
message(STATUS "Using static FreeSurround from Externals")
add_subdirectory(Externals/FreeSurround)

if (APPLE OR WIN32)
  message(STATUS "Using ed25519 from Externals")
  add_subdirectory(Externals/ed25519)
  include_directories(Externals/ed25519)
endif()

# Using static soundtouch from Externals
# Unable to use system soundtouch library: We require shorts, not floats.
add_subdirectory(Externals/soundtouch)
include_directories(Externals/soundtouch)

find_package(CUBEB)
if(CUBEB_FOUND)
  message(STATUS "Using the system cubeb")
else()
  check_vendoring_approved(cubeb)
  message(STATUS "Using static cubeb from Externals")
  add_subdirectory(Externals/cubeb EXCLUDE_FROM_ALL)
endif()

if(NOT ANDROID)
  add_definitions(-D__LIBUSB__)
  if(NOT APPLE)
    find_package(LibUSB)
  endif()
  if(LIBUSB_FOUND AND NOT APPLE)
    message(STATUS "Using shared LibUSB")
    include_directories(${LIBUSB_INCLUDE_DIR})
  else()
    check_vendoring_approved(libusb)
    message(STATUS "Using static LibUSB from Externals")
    add_subdirectory(Externals/libusb)
    set(LIBUSB_LIBRARIES usb)
  endif()
  set(LIBUSB_FOUND true)
endif()

set(SFML_REQD_VERSION 2.1)
if(NOT APPLE)
  find_package(SFML ${SFML_REQD_VERSION} COMPONENTS network system)
endif()
if(SFML_FOUND)
  message(STATUS "Using shared SFML")
else()
  check_vendoring_approved(sfml)
  message(STATUS "Using static SFML ${SFML_REQD_VERSION} from Externals")
  add_definitions(-DSFML_STATIC)
  add_subdirectory(Externals/SFML)
  include_directories(BEFORE Externals/SFML/include)
endif()

if(USE_UPNP)
  if(NOT APPLE)
    find_package(MINIUPNPC)
  endif()
  if(MINIUPNPC_FOUND AND MINIUPNPC_API_VERSION GREATER 8)
    message(STATUS "Using shared miniupnpc")
  else()
    check_vendoring_approved(miniupnpc)
    message(STATUS "Using static miniupnpc from Externals")
    add_subdirectory(Externals/miniupnpc)
  endif()
  add_definitions(-DUSE_UPNP)
endif()

if(NOT APPLE)
  find_package(MBEDTLS)
endif()
if(MBEDTLS_FOUND)
  message(STATUS "Using shared mbed TLS")
  include_directories(${MBEDTLS_INCLUDE_DIRS})
else()
  check_vendoring_approved(mbedtls)
  message(STATUS "Using static mbed TLS from Externals")
  set(MBEDTLS_LIBRARIES mbedtls mbedcrypto mbedx509)
  add_subdirectory(Externals/mbedtls/ EXCLUDE_FROM_ALL)
  include_directories(Externals/mbedtls/include)
endif()

find_package(CURL)
if(CURL_FOUND)
  message(STATUS "Using shared libcurl")
  include_directories(${CURL_INCLUDE_DIRS})
else()
  check_vendoring_approved(curl)
  message(STATUS "Using static libcurl from Externals")
  add_subdirectory(Externals/curl)
  set(CURL_LIBRARIES curl)
  include_directories(BEFORE Externals/curl/include)
endif()

if (NOT ANDROID)
  find_library(ICONV_LIBRARIES NAMES iconv libiconv libiconv-2 c)
  find_path(ICONV_INCLUDE_DIR NAMES iconv.h)
endif()

if (NOT ANDROID AND ICONV_LIBRARIES AND ICONV_INCLUDE_DIR)
  mark_as_advanced(ICONV_INCLUDE_DIR ICONV_LIBRARIES)
else()
  check_vendoring_approved(iconv)
  message(STATUS "Using static iconv from Externals")
  include_directories(Externals/libiconv-1.14/include)
  add_subdirectory(Externals/libiconv-1.14)
  set(ICONV_LIBRARIES iconv)
endif()

if(NOT ANDROID)
  find_package(HIDAPI)
  if(NOT HIDAPI_FOUND)
    check_vendoring_approved(hidapi)
    message(STATUS "Using static HIDAPI from Externals")
    add_subdirectory(Externals/hidapi EXCLUDE_FROM_ALL)
  endif()
endif()

if(USE_DISCORD_PRESENCE)
  message(STATUS "Using static DiscordRPC from Externals")
  add_subdirectory(Externals/discord-rpc EXCLUDE_FROM_ALL)
  include_directories(Externals/discord-rpc/include)
endif()

find_package(SYSTEMD)
if(SYSTEMD_FOUND)
  message(STATUS "libsystemd found, enabling traversal server watchdog support")
  add_definitions(-DHAVE_LIBSYSTEMD)
else()
  message(STATUS "libsystemd not found, disabling traversal server watchdog support")
endif()

if (WIN32)
  include_directories(Externals/WIL/include)
  include_directories(Externals/OpenAL/include)
endif()

include_directories(Externals/picojson)

add_subdirectory(Externals/rangeset)

########################################
# Pre-build events: Define configuration variables and write SCM info header
#
if(DOLPHIN_WC_BRANCH STREQUAL "master" OR DOLPHIN_WC_BRANCH STREQUAL "stable")
  set(DOLPHIN_WC_IS_STABLE "1")
else()
  set(DOLPHIN_WC_IS_STABLE "0")
endif()

configure_file(
  "${PROJECT_SOURCE_DIR}/Source/Core/Common/scmrev.h.in"
  "${PROJECT_BINARY_DIR}/Source/Core/Common/scmrev.h"
)
include_directories("${PROJECT_BINARY_DIR}/Source/Core")

########################################
# Unit testing.
#
if(ENABLE_TESTS)
  message(STATUS "Using static gtest from Externals")
  # Force gtest to link the C runtime dynamically on Windows in order to avoid runtime mismatches.
  set(gtest_force_shared_crt ON CACHE BOOL "" FORCE)
  add_subdirectory(Externals/gtest EXCLUDE_FROM_ALL)
else()
  message(STATUS "Unit tests are disabled")
endif()

########################################
# Process Dolphin source now that all setup is complete
#
add_subdirectory(Source)

########################################
# Install shared data files
#
if(NOT CMAKE_SYSTEM_NAME MATCHES "Darwin|Windows")
  install(DIRECTORY Data/Sys/ DESTINATION ${datadir}/sys PATTERN)
endif()
if(NOT CMAKE_SYSTEM_NAME MATCHES "Linux|FreeBSD|OpenBSD|Darwin")
  install(FILES Data/license.txt DESTINATION ${datadir})
  install(FILES Data/portable.txt DESTINATION ${datadir})
endif()
if(CMAKE_SYSTEM_NAME MATCHES "Linux|FreeBSD|OpenBSD")
  # Install the application icon and menu item
  install(FILES Data/dolphin-emu.svg
          DESTINATION ${CMAKE_INSTALL_PREFIX}/share/icons/hicolor/scalable/apps)
  install(FILES Data/dolphin-emu.png
          DESTINATION ${CMAKE_INSTALL_PREFIX}/share/icons/hicolor/256x256/apps)
  install(FILES Data/dolphin-emu.desktop
          DESTINATION ${CMAKE_INSTALL_PREFIX}/share/applications)
  # Install manpages
  install(FILES Data/dolphin-emu.6
          DESTINATION ${mandir}/man6)
  install(FILES Data/dolphin-emu-nogui.6
          DESTINATION ${mandir}/man6)
endif()

# packaging information
set(CPACK_PACKAGE_NAME "dolphin-emu")
set(CPACK_PACKAGE_VENDOR "Dolphin Team")
set(CPACK_PACKAGE_VERSION_MAJOR ${DOLPHIN_VERSION_MAJOR})
set(CPACK_PACKAGE_VERSION_MINOR ${DOLPHIN_VERSION_MINOR})
set(CPACK_PACKAGE_VERSION_PATCH ${DOLPHIN_VERSION_PATCH})
set(CPACK_PACKAGE_DESCRIPTION_FILE ${PROJECT_SOURCE_DIR}/Data/cpack_package_description.txt)
set(CPACK_PACKAGE_DESCRIPTION_SUMMARY "A GameCube and Wii emulator")

set(CPACK_RPM_PACKAGE_GROUP System/Emulators/Other)
set(CPACK_RPM_PACKAGE_LICENSE GPL-2.0)
# TODO: CPACK_RESOURCE_FILE_README
# TODO: CPACK_RESOURCE_FILE_WELCOME
# TODO: CPACK_PACKAGE_ICON
# TODO: CPACK_NSIS_*
# TODO: Use CPack components for DSPSpy, etc => cpack_add_component

set(CPACK_SET_DESTDIR ON)
set(CPACK_SOURCE_GENERATOR "TGZ;TBZ2;ZIP")
set(CPACK_SOURCE_IGNORE_FILES  "\\\\.#;/#;.*~;\\\\.swp;/\\\\.git")
list(APPEND CPACK_SOURCE_IGNORE_FILES "${CMAKE_BINARY_DIR}")

# CPack must be included after the CPACK_* variables are set in order for those
# variables to take effect.
Include(CPack)<|MERGE_RESOLUTION|>--- conflicted
+++ resolved
@@ -60,13 +60,8 @@
 option(ENCODE_FRAMEDUMPS "Encode framedumps in AVI format" ON)
 
 option(ENABLE_GPROF "Enable gprof profiling (must be using Debug build)" OFF)
-<<<<<<< HEAD
-option(FASTLOG "Enable all logs" OFF)	
-option(GDBSTUB "Enable gdb stub for remote debugging." OFF)
-=======
 option(FASTLOG "Enable all logs" OFF)
 option(GDBSTUB "Enable gdb stub for remote debugging." ON)
->>>>>>> ff08b857
 option(OPROFILING "Enable profiling" OFF)
 
 # TODO: Add DSPSpy
@@ -333,13 +328,7 @@
   # Set FMT_EXCEPTIONS = 0, for consistency with -fno-exceptions earlier.
   # If we set only -fno-exceptions, fmt fails to compile when included from
   # Objective-C++ because fmt tries try to use throw because __EXCEPTIONS is defined.
-<<<<<<< HEAD
-  add_compile_options("$<$<COMPILE_LANGUAGE:OBJC>:-fno-objc-exceptions>")
-  add_compile_options("$<$<COMPILE_LANGUAGE:OBJCXX>:-fno-objc-exceptions>")
-  dolphin_compile_definitions(FMT_EXCEPTIONS=0)
-=======
   add_definitions(-DFMT_EXCEPTIONS=0)
->>>>>>> ff08b857
 
   find_library(APPKIT_LIBRARY AppKit)
   find_library(APPSERV_LIBRARY ApplicationServices)
@@ -669,12 +658,8 @@
 endif()
 
 pkg_check_modules(ZSTD QUIET libzstd>=1.4.0)
-<<<<<<< HEAD
-if(ZSTD_FOUND AND NOT APPLE)
-=======
 check_include_file(zstd.h HAVE_ZSTD_H)
 if(ZSTD_FOUND AND HAVE_ZSTD_H)
->>>>>>> ff08b857
   message(STATUS "Using shared zstd version: " ${ZSTD_VERSION})
 else()
   check_vendoring_approved(zstd)
