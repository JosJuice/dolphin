// Copyright 2010 Dolphin Emulator Project
// Licensed under GPLv2+
// Refer to the license.txt file included.

#include "VideoCommon/TextureCacheBase.h"

#include <algorithm>
#include <cmath>
#include <cstring>
#include <memory>
#include <string>
#include <utility>
#include <vector>
#if defined(_M_X86) || defined(_M_X86_64)
#include <pmmintrin.h>
#endif

#include <fmt/format.h>

#include "Common/Align.h"
#include "Common/Assert.h"
#include "Common/ChunkFile.h"
#include "Common/CommonTypes.h"
#include "Common/FileUtil.h"
#include "Common/Hash.h"
#include "Common/Logging/Log.h"
#include "Common/MathUtil.h"
#include "Common/MemoryUtil.h"

#include "Core/Config/GraphicsSettings.h"
#include "Core/ConfigManager.h"
#include "Core/FifoPlayer/FifoPlayer.h"
#include "Core/FifoPlayer/FifoRecorder.h"
#include "Core/HW/Memmap.h"

#include "VideoCommon/AbstractFramebuffer.h"
#include "VideoCommon/AbstractStagingTexture.h"
#include "VideoCommon/BPMemory.h"
#include "VideoCommon/FramebufferManager.h"
#include "VideoCommon/HiresTextures.h"
#include "VideoCommon/OpcodeDecoding.h"
#include "VideoCommon/PixelShaderManager.h"
#include "VideoCommon/RenderBase.h"
#include "VideoCommon/SamplerCommon.h"
#include "VideoCommon/ShaderCache.h"
#include "VideoCommon/Statistics.h"
#include "VideoCommon/TextureConversionShader.h"
#include "VideoCommon/TextureConverterShaderGen.h"
#include "VideoCommon/TextureDecoder.h"
#include "VideoCommon/VertexManagerBase.h"
#include "VideoCommon/VideoCommon.h"
#include "VideoCommon/VideoConfig.h"

static const u64 TEXHASH_INVALID = 0;
// Sonic the Fighters (inside Sonic Gems Collection) loops a 64 frames animation
static const int TEXTURE_KILL_THRESHOLD = 64;
static const int TEXTURE_POOL_KILL_THRESHOLD = 3;

std::unique_ptr<TextureCacheBase> g_texture_cache;

std::bitset<8> TextureCacheBase::valid_bind_points;

TextureCacheBase::TCacheEntry::TCacheEntry(std::unique_ptr<AbstractTexture> tex,
                                           std::unique_ptr<AbstractFramebuffer> fb)
    : texture(std::move(tex)), framebuffer(std::move(fb))
{
}

TextureCacheBase::TCacheEntry::~TCacheEntry()
{
  for (auto& reference : references)
    reference->references.erase(this);
}

void TextureCacheBase::CheckTempSize(size_t required_size)
{
  if (required_size <= temp_size)
    return;

  temp_size = required_size;
  Common::FreeAlignedMemory(temp);
  temp = static_cast<u8*>(Common::AllocateAlignedMemory(temp_size, 16));
}

TextureCacheBase::TextureCacheBase()
{
  SetBackupConfig(g_ActiveConfig);

  temp_size = 2048 * 2048 * 4;
  temp = static_cast<u8*>(Common::AllocateAlignedMemory(temp_size, 16));

  TexDecoder_SetTexFmtOverlayOptions(backup_config.texfmt_overlay,
                                     backup_config.texfmt_overlay_center);

  HiresTexture::Init();

  Common::SetHash64Function();

  InvalidateAllBindPoints();
}

TextureCacheBase::~TextureCacheBase()
{
  // Clear pending EFB copies first, so we don't try to flush them.
  m_pending_efb_copies.clear();

  HiresTexture::Shutdown();
  Invalidate();
  Common::FreeAlignedMemory(temp);
  temp = nullptr;
}

bool TextureCacheBase::Initialize()
{
  if (!CreateUtilityTextures())
  {
    PanicAlertFmt("Failed to create utility textures.");
    return false;
  }

  return true;
}

void TextureCacheBase::Invalidate()
{
  FlushEFBCopies();
  InvalidateAllBindPoints();

  bound_textures.fill(nullptr);
  for (auto& tex : textures_by_address)
  {
    delete tex.second;
  }
  textures_by_address.clear();
  textures_by_hash.clear();

  texture_pool.clear();
}

void TextureCacheBase::ForceReload()
{
  Invalidate();

  // Clear all current hires textures, they are invalid
  HiresTexture::Clear();

  // Load fresh
  HiresTexture::Update();
}

void TextureCacheBase::OnConfigChanged(const VideoConfig& config)
{
  if (config.bHiresTextures != backup_config.hires_textures ||
      config.bCacheHiresTextures != backup_config.cache_hires_textures)
  {
    HiresTexture::Update();
  }

  // TODO: Invalidating texcache is really stupid in some of these cases
  if (config.iSafeTextureCache_ColorSamples != backup_config.color_samples ||
      config.bTexFmtOverlayEnable != backup_config.texfmt_overlay ||
      config.bTexFmtOverlayCenter != backup_config.texfmt_overlay_center ||
      config.bHiresTextures != backup_config.hires_textures ||
      config.bEnableGPUTextureDecoding != backup_config.gpu_texture_decoding ||
      config.bDisableCopyToVRAM != backup_config.disable_vram_copies ||
      config.bArbitraryMipmapDetection != backup_config.arbitrary_mipmap_detection)
  {
    Invalidate();
    TexDecoder_SetTexFmtOverlayOptions(config.bTexFmtOverlayEnable, config.bTexFmtOverlayCenter);
  }

  SetBackupConfig(config);
}

void TextureCacheBase::Cleanup(int _frameCount)
{
  TexAddrCache::iterator iter = textures_by_address.begin();
  TexAddrCache::iterator tcend = textures_by_address.end();
  while (iter != tcend)
  {
    if (iter->second->tmem_only)
    {
      iter = InvalidateTexture(iter);
    }
    else if (iter->second->frameCount == FRAMECOUNT_INVALID)
    {
      iter->second->frameCount = _frameCount;
      ++iter;
    }
    else if (_frameCount > TEXTURE_KILL_THRESHOLD + iter->second->frameCount)
    {
      if (iter->second->IsCopy())
      {
        // Only remove EFB copies when they wouldn't be used anymore(changed hash), because EFB
        // copies living on the
        // host GPU are unrecoverable. Perform this check only every TEXTURE_KILL_THRESHOLD for
        // performance reasons
        if ((_frameCount - iter->second->frameCount) % TEXTURE_KILL_THRESHOLD == 1 &&
            iter->second->hash != iter->second->CalculateHash())
        {
          iter = InvalidateTexture(iter);
        }
        else
        {
          ++iter;
        }
      }
      else
      {
        iter = InvalidateTexture(iter);
      }
    }
    else
    {
      ++iter;
    }
  }

  TexPool::iterator iter2 = texture_pool.begin();
  TexPool::iterator tcend2 = texture_pool.end();
  while (iter2 != tcend2)
  {
    if (iter2->second.frameCount == FRAMECOUNT_INVALID)
    {
      iter2->second.frameCount = _frameCount;
    }
    if (_frameCount > TEXTURE_POOL_KILL_THRESHOLD + iter2->second.frameCount)
    {
      iter2 = texture_pool.erase(iter2);
    }
    else
    {
      ++iter2;
    }
  }
}

bool TextureCacheBase::TCacheEntry::OverlapsMemoryRange(u32 range_address, u32 range_size) const
{
  if (addr + size_in_bytes <= range_address)
    return false;

  if (addr >= range_address + range_size)
    return false;

  return true;
}

void TextureCacheBase::SetBackupConfig(const VideoConfig& config)
{
  backup_config.color_samples = config.iSafeTextureCache_ColorSamples;
  backup_config.texfmt_overlay = config.bTexFmtOverlayEnable;
  backup_config.texfmt_overlay_center = config.bTexFmtOverlayCenter;
  backup_config.hires_textures = config.bHiresTextures;
  backup_config.cache_hires_textures = config.bCacheHiresTextures;
  backup_config.stereo_3d = config.stereo_mode != StereoMode::Off;
  backup_config.efb_mono_depth = config.bStereoEFBMonoDepth;
  backup_config.gpu_texture_decoding = config.bEnableGPUTextureDecoding;
  backup_config.disable_vram_copies = config.bDisableCopyToVRAM;
  backup_config.arbitrary_mipmap_detection = config.bArbitraryMipmapDetection;
}

TextureCacheBase::TCacheEntry*
TextureCacheBase::ApplyPaletteToEntry(TCacheEntry* entry, const u8* palette, TLUTFormat tlutfmt)
{
  DEBUG_ASSERT(g_ActiveConfig.backend_info.bSupportsPaletteConversion);

  const AbstractPipeline* pipeline = g_shader_cache->GetPaletteConversionPipeline(tlutfmt);
  if (!pipeline)
  {
    ERROR_LOG_FMT(VIDEO, "Failed to get conversion pipeline for format {:#04X}",
                  static_cast<u32>(tlutfmt));
    return nullptr;
  }

  TextureConfig new_config = entry->texture->GetConfig();
  new_config.levels = 1;
  new_config.flags |= AbstractTextureFlag_RenderTarget;

  TCacheEntry* decoded_entry = AllocateCacheEntry(new_config);
  if (!decoded_entry)
    return nullptr;

  decoded_entry->SetGeneralParameters(entry->addr, entry->size_in_bytes, entry->format,
                                      entry->should_force_safe_hashing);
  decoded_entry->SetDimensions(entry->native_width, entry->native_height, 1);
  decoded_entry->SetHashes(entry->base_hash, entry->hash);
  decoded_entry->frameCount = FRAMECOUNT_INVALID;
  decoded_entry->should_force_safe_hashing = false;
  decoded_entry->SetNotCopy();
  decoded_entry->may_have_overlapping_textures = entry->may_have_overlapping_textures;

  g_renderer->BeginUtilityDrawing();

  const u32 palette_size = entry->format == TextureFormat::I4 ? 32 : 512;
  u32 texel_buffer_offset;
  if (g_vertex_manager->UploadTexelBuffer(palette, palette_size,
                                          TexelBufferFormat::TEXEL_BUFFER_FORMAT_R16_UINT,
                                          &texel_buffer_offset))
  {
    struct Uniforms
    {
      float multiplier;
      u32 texel_buffer_offset;
      u32 pad[2];
    };
    static_assert(std::is_standard_layout<Uniforms>::value);
    Uniforms uniforms = {};
    uniforms.multiplier = entry->format == TextureFormat::I4 ? 15.0f : 255.0f;
    uniforms.texel_buffer_offset = texel_buffer_offset;
    g_vertex_manager->UploadUtilityUniforms(&uniforms, sizeof(uniforms));

    g_renderer->SetAndDiscardFramebuffer(decoded_entry->framebuffer.get());
    g_renderer->SetViewportAndScissor(decoded_entry->texture->GetRect());
    g_renderer->SetPipeline(pipeline);
    g_renderer->SetTexture(1, entry->texture.get());
    g_renderer->SetSamplerState(1, RenderState::GetPointSamplerState());
    g_renderer->Draw(0, 3);
    g_renderer->EndUtilityDrawing();
    decoded_entry->texture->FinishedRendering();
  }
  else
  {
    ERROR_LOG_FMT(VIDEO, "Texel buffer upload of {} bytes failed", palette_size);
    g_renderer->EndUtilityDrawing();
  }

  textures_by_address.emplace(decoded_entry->addr, decoded_entry);

  return decoded_entry;
}

TextureCacheBase::TCacheEntry* TextureCacheBase::ReinterpretEntry(const TCacheEntry* existing_entry,
                                                                  TextureFormat new_format)
{
  const AbstractPipeline* pipeline =
      g_shader_cache->GetTextureReinterpretPipeline(existing_entry->format.texfmt, new_format);
  if (!pipeline)
  {
    ERROR_LOG_FMT(VIDEO,
                  "Failed to obtain texture reinterpreting pipeline from format {:#04X} to {:#04X}",
                  static_cast<u32>(existing_entry->format.texfmt), static_cast<u32>(new_format));
    return nullptr;
  }

  TextureConfig new_config = existing_entry->texture->GetConfig();
  new_config.levels = 1;
  new_config.flags |= AbstractTextureFlag_RenderTarget;

  TCacheEntry* reinterpreted_entry = AllocateCacheEntry(new_config);
  if (!reinterpreted_entry)
    return nullptr;

  reinterpreted_entry->SetGeneralParameters(existing_entry->addr, existing_entry->size_in_bytes,
                                            new_format, existing_entry->should_force_safe_hashing);
  reinterpreted_entry->SetDimensions(existing_entry->native_width, existing_entry->native_height,
                                     1);
  reinterpreted_entry->SetHashes(existing_entry->base_hash, existing_entry->hash);
  reinterpreted_entry->frameCount = existing_entry->frameCount;
  reinterpreted_entry->SetNotCopy();
  reinterpreted_entry->is_efb_copy = existing_entry->is_efb_copy;
  reinterpreted_entry->may_have_overlapping_textures =
      existing_entry->may_have_overlapping_textures;

  g_renderer->BeginUtilityDrawing();
  g_renderer->SetAndDiscardFramebuffer(reinterpreted_entry->framebuffer.get());
  g_renderer->SetViewportAndScissor(reinterpreted_entry->texture->GetRect());
  g_renderer->SetPipeline(pipeline);
  g_renderer->SetTexture(0, existing_entry->texture.get());
  g_renderer->SetSamplerState(1, RenderState::GetPointSamplerState());
  g_renderer->Draw(0, 3);
  g_renderer->EndUtilityDrawing();
  reinterpreted_entry->texture->FinishedRendering();

  textures_by_address.emplace(reinterpreted_entry->addr, reinterpreted_entry);

  return reinterpreted_entry;
}

void TextureCacheBase::ScaleTextureCacheEntryTo(TextureCacheBase::TCacheEntry* entry, u32 new_width,
                                                u32 new_height)
{
  if (entry->GetWidth() == new_width && entry->GetHeight() == new_height)
  {
    return;
  }

  const u32 max = g_ActiveConfig.backend_info.MaxTextureSize;
  if (max < new_width || max < new_height)
  {
    ERROR_LOG_FMT(VIDEO, "Texture too big, width = {}, height = {}", new_width, new_height);
    return;
  }

  const TextureConfig newconfig(new_width, new_height, 1, entry->GetNumLayers(), 1,
                                AbstractTextureFormat::RGBA8, AbstractTextureFlag_RenderTarget);
  std::optional<TexPoolEntry> new_texture = AllocateTexture(newconfig);
  if (!new_texture)
  {
    ERROR_LOG_FMT(VIDEO, "Scaling failed due to texture allocation failure");
    return;
  }

  // No need to convert the coordinates here since they'll be the same.
  g_renderer->ScaleTexture(new_texture->framebuffer.get(),
                           new_texture->texture->GetConfig().GetRect(), entry->texture.get(),
                           entry->texture->GetConfig().GetRect());
  entry->texture.swap(new_texture->texture);
  entry->framebuffer.swap(new_texture->framebuffer);

  // At this point new_texture has the old texture in it,
  // we can potentially reuse this, so let's move it back to the pool
  auto config = new_texture->texture->GetConfig();
  texture_pool.emplace(
      config, TexPoolEntry(std::move(new_texture->texture), std::move(new_texture->framebuffer)));
}

bool TextureCacheBase::CheckReadbackTexture(u32 width, u32 height, AbstractTextureFormat format)
{
  if (m_readback_texture && m_readback_texture->GetConfig().width >= width &&
      m_readback_texture->GetConfig().height >= height &&
      m_readback_texture->GetConfig().format == format)
  {
    return true;
  }

  TextureConfig staging_config(std::max(width, 128u), std::max(height, 128u), 1, 1, 1, format, 0);
  m_readback_texture.reset();
  m_readback_texture =
      g_renderer->CreateStagingTexture(StagingTextureType::Readback, staging_config);
  return m_readback_texture != nullptr;
}

void TextureCacheBase::SerializeTexture(AbstractTexture* tex, const TextureConfig& config,
                                        PointerWrap& p)
{
  // If we're in measure mode, skip the actual readback to save some time.
  const bool skip_readback = p.GetMode() == PointerWrap::MODE_MEASURE;
  p.DoPOD(config);

  if (skip_readback || CheckReadbackTexture(config.width, config.height, config.format))
  {
    // First, measure the amount of memory needed.
    u32 total_size = 0;
    for (u32 layer = 0; layer < config.layers; layer++)
    {
      for (u32 level = 0; level < config.levels; level++)
      {
        u32 level_width = std::max(config.width >> level, 1u);
        u32 level_height = std::max(config.height >> level, 1u);

        u32 stride = AbstractTexture::CalculateStrideForFormat(config.format, level_width);
        u32 size = stride * level_height;

        total_size += size;
      }
    }

    // Set aside total_size bytes of space for the textures.
    // When measuring, this will be set aside and not written to,
    // but when writing we'll use this pointer directly to avoid
    // needing to allocate/free an extra buffer.
    u8* texture_data = p.DoExternal(total_size);

    if (!skip_readback)
    {
      // Save out each layer of the texture to the pointer.
      for (u32 layer = 0; layer < config.layers; layer++)
      {
        for (u32 level = 0; level < config.levels; level++)
        {
          u32 level_width = std::max(config.width >> level, 1u);
          u32 level_height = std::max(config.height >> level, 1u);
          auto rect = tex->GetConfig().GetMipRect(level);
          m_readback_texture->CopyFromTexture(tex, rect, layer, level, rect);

          u32 stride = AbstractTexture::CalculateStrideForFormat(config.format, level_width);
          u32 size = stride * level_height;
          m_readback_texture->ReadTexels(rect, texture_data, stride);

          texture_data += size;
        }
      }
    }
  }
  else
  {
    PanicAlertFmt("Failed to create staging texture for serialization");
  }
}

std::optional<TextureCacheBase::TexPoolEntry> TextureCacheBase::DeserializeTexture(PointerWrap& p)
{
  TextureConfig config;
  p.Do(config);

  // Read in the size from the save state, then texture data will point to
  // a region of size total_size where textures are stored.
  u32 total_size = 0;
  u8* texture_data = p.DoExternal(total_size);

  if (p.GetMode() != PointerWrap::MODE_READ || total_size == 0)
    return std::nullopt;

  auto tex = AllocateTexture(config);
  if (!tex)
  {
    PanicAlertFmt("Failed to create texture for deserialization");
    return std::nullopt;
  }

  size_t start = 0;
  for (u32 layer = 0; layer < config.layers; layer++)
  {
    for (u32 level = 0; level < config.levels; level++)
    {
      const u32 level_width = std::max(config.width >> level, 1u);
      const u32 level_height = std::max(config.height >> level, 1u);
      const size_t stride = AbstractTexture::CalculateStrideForFormat(config.format, level_width);
      const size_t size = stride * level_height;
      if ((start + size) > total_size)
      {
        ERROR_LOG_FMT(VIDEO, "Insufficient texture data for layer {} level {}", layer, level);
        return tex;
      }

      tex->texture->Load(level, level_width, level_height, level_width, &texture_data[start], size);
      start += size;
    }
  }

  return tex;
}

void TextureCacheBase::DoState(PointerWrap& p)
{
  // Flush all pending XFB copies before either loading or saving.
  FlushEFBCopies();

  p.Do(last_entry_id);

  if (p.GetMode() == PointerWrap::MODE_WRITE || p.GetMode() == PointerWrap::MODE_MEASURE)
    DoSaveState(p);
  else
    DoLoadState(p);
}

void TextureCacheBase::DoSaveState(PointerWrap& p)
{
  std::map<const TCacheEntry*, u32> entry_map;
  std::vector<TCacheEntry*> entries_to_save;
  auto ShouldSaveEntry = [](const TCacheEntry* entry) {
    // We skip non-copies as they can be decoded from RAM when the state is loaded.
    // Storing them would duplicate data in the save state file, adding to decompression time.
    return entry->IsCopy();
  };
  auto AddCacheEntryToMap = [&entry_map, &entries_to_save](TCacheEntry* entry) -> u32 {
    auto iter = entry_map.find(entry);
    if (iter != entry_map.end())
      return iter->second;

    // Since we are sequentially allocating texture entries, we need to save the textures in the
    // same order they were collected. This is because of iterating both the address and hash maps.
    // Therefore, the map is used for fast lookup, and the vector for ordering.
    u32 id = static_cast<u32>(entry_map.size());
    entry_map.emplace(entry, id);
    entries_to_save.push_back(entry);
    return id;
  };
  auto GetCacheEntryId = [&entry_map](const TCacheEntry* entry) -> std::optional<u32> {
    auto iter = entry_map.find(entry);
    return iter != entry_map.end() ? std::make_optional(iter->second) : std::nullopt;
  };

  // Transform the textures_by_address and textures_by_hash maps to a mapping
  // of address/hash to entry ID.
  std::vector<std::pair<u32, u32>> textures_by_address_list;
  std::vector<std::pair<u64, u32>> textures_by_hash_list;
  if (Config::Get(Config::GFX_SAVE_TEXTURE_CACHE_TO_STATE))
  {
    for (const auto& it : textures_by_address)
    {
      if (ShouldSaveEntry(it.second))
      {
        const u32 id = AddCacheEntryToMap(it.second);
        textures_by_address_list.emplace_back(it.first, id);
      }
    }
    for (const auto& it : textures_by_hash)
    {
      if (ShouldSaveEntry(it.second))
      {
        const u32 id = AddCacheEntryToMap(it.second);
        textures_by_hash_list.emplace_back(it.first, id);
      }
    }
  }

  // Save the texture cache entries out in the order the were referenced.
  u32 size = static_cast<u32>(entries_to_save.size());
  p.Do(size);
  for (TCacheEntry* entry : entries_to_save)
  {
    SerializeTexture(entry->texture.get(), entry->texture->GetConfig(), p);
    entry->DoState(p);
  }
  p.DoMarker("TextureCacheEntries");

  // Save references for each cache entry.
  // As references are circular, we need to have everything created before linking entries.
  std::set<std::pair<u32, u32>> reference_pairs;
  for (const auto& it : entry_map)
  {
    const TCacheEntry* entry = it.first;
    auto id1 = GetCacheEntryId(entry);
    if (!id1)
      continue;

    for (const TCacheEntry* referenced_entry : entry->references)
    {
      auto id2 = GetCacheEntryId(referenced_entry);
      if (!id2)
        continue;

      auto refpair1 = std::make_pair(*id1, *id2);
      auto refpair2 = std::make_pair(*id2, *id1);
      if (reference_pairs.count(refpair1) == 0 && reference_pairs.count(refpair2) == 0)
        reference_pairs.insert(refpair1);
    }
  }

  size = static_cast<u32>(reference_pairs.size());
  p.Do(size);
  for (const auto& it : reference_pairs)
  {
    p.Do(it.first);
    p.Do(it.second);
  }

  size = static_cast<u32>(textures_by_address_list.size());
  p.Do(size);
  for (const auto& it : textures_by_address_list)
  {
    p.Do(it.first);
    p.Do(it.second);
  }

  size = static_cast<u32>(textures_by_hash_list.size());
  p.Do(size);
  for (const auto& it : textures_by_hash_list)
  {
    p.Do(it.first);
    p.Do(it.second);
  }

  // Free the readback texture to potentially save host-mapped GPU memory, depending on where
  // the driver mapped the staging buffer.
  m_readback_texture.reset();
}

void TextureCacheBase::DoLoadState(PointerWrap& p)
{
  // Helper for getting a cache entry from an ID.
  std::map<u32, TCacheEntry*> id_map;
  auto GetEntry = [&id_map](u32 id) {
    auto iter = id_map.find(id);
    return iter == id_map.end() ? nullptr : iter->second;
  };

  // Only clear out state when actually restoring/loading.
  // Since we throw away entries when not in loading mode now, we don't need to check
  // before inserting entries into the cache, as GetEntry will always return null.
  const bool commit_state = p.GetMode() == PointerWrap::MODE_READ;
  if (commit_state)
    Invalidate();

  // Preload all cache entries.
  u32 size = 0;
  p.Do(size);
  for (u32 i = 0; i < size; i++)
  {
    // Even if the texture isn't valid, we still need to create the cache entry object
    // to update the point in the state state. We'll just throw it away if it's invalid.
    auto tex = DeserializeTexture(p);
    TCacheEntry* entry = new TCacheEntry(std::move(tex->texture), std::move(tex->framebuffer));
    entry->textures_by_hash_iter = textures_by_hash.end();
    entry->DoState(p);
    if (entry->texture && commit_state)
      id_map.emplace(i, entry);
    else
      delete entry;
  }
  p.DoMarker("TextureCacheEntries");

  // Link all cache entry references.
  p.Do(size);
  for (u32 i = 0; i < size; i++)
  {
    u32 id1 = 0, id2 = 0;
    p.Do(id1);
    p.Do(id2);
    TCacheEntry* e1 = GetEntry(id1);
    TCacheEntry* e2 = GetEntry(id2);
    if (e1 && e2)
      e1->CreateReference(e2);
  }

  // Fill in address map.
  p.Do(size);
  for (u32 i = 0; i < size; i++)
  {
    u32 addr = 0;
    u32 id = 0;
    p.Do(addr);
    p.Do(id);

    TCacheEntry* entry = GetEntry(id);
    if (entry)
      textures_by_address.emplace(addr, entry);
  }

  // Fill in hash map.
  p.Do(size);
  for (u32 i = 0; i < size; i++)
  {
    u64 hash = 0;
    u32 id = 0;
    p.Do(hash);
    p.Do(id);

    TCacheEntry* entry = GetEntry(id);
    if (entry)
      entry->textures_by_hash_iter = textures_by_hash.emplace(hash, entry);
  }
}

void TextureCacheBase::TCacheEntry::DoState(PointerWrap& p)
{
  p.Do(addr);
  p.Do(size_in_bytes);
  p.Do(base_hash);
  p.Do(hash);
  p.Do(format);
  p.Do(memory_stride);
  p.Do(is_efb_copy);
  p.Do(is_custom_tex);
  p.Do(may_have_overlapping_textures);
  p.Do(tmem_only);
  p.Do(has_arbitrary_mips);
  p.Do(should_force_safe_hashing);
  p.Do(is_xfb_copy);
  p.Do(is_xfb_container);
  p.Do(id);
  p.Do(reference_changed);
  p.Do(native_width);
  p.Do(native_height);
  p.Do(native_levels);
  p.Do(frameCount);
}

TextureCacheBase::TCacheEntry*
TextureCacheBase::DoPartialTextureUpdates(TCacheEntry* entry_to_update, const u8* palette,
                                          TLUTFormat tlutfmt)
{
  // If the flag may_have_overlapping_textures is cleared, there are no overlapping EFB copies,
  // which aren't applied already. It is set for new textures, and for the affected range
  // on each EFB copy.
  if (!entry_to_update->may_have_overlapping_textures)
    return entry_to_update;
  entry_to_update->may_have_overlapping_textures = false;

  const bool isPaletteTexture = IsColorIndexed(entry_to_update->format.texfmt);

  // EFB copies are excluded from these updates, until there's an example where a game would
  // benefit from updating. This would require more work to be done.
  if (entry_to_update->IsCopy())
    return entry_to_update;

  u32 block_width = TexDecoder_GetBlockWidthInTexels(entry_to_update->format.texfmt);
  u32 block_height = TexDecoder_GetBlockHeightInTexels(entry_to_update->format.texfmt);
  u32 block_size = block_width * block_height *
                   TexDecoder_GetTexelSizeInNibbles(entry_to_update->format.texfmt) / 2;

  u32 numBlocksX = (entry_to_update->native_width + block_width - 1) / block_width;

  auto iter = FindOverlappingTextures(entry_to_update->addr, entry_to_update->size_in_bytes);
  while (iter.first != iter.second)
  {
    TCacheEntry* entry = iter.first->second;
    if (entry != entry_to_update && entry->IsCopy() && !entry->tmem_only &&
        entry->references.count(entry_to_update) == 0 &&
        entry->OverlapsMemoryRange(entry_to_update->addr, entry_to_update->size_in_bytes) &&
        entry->memory_stride == numBlocksX * block_size)
    {
      if (entry->hash == entry->CalculateHash())
      {
        // If the texture formats are not compatible or convertible, skip it.
        if (!IsCompatibleTextureFormat(entry_to_update->format.texfmt, entry->format.texfmt))
        {
          if (!CanReinterpretTextureOnGPU(entry_to_update->format.texfmt, entry->format.texfmt))
          {
            ++iter.first;
            continue;
          }

          TCacheEntry* reinterpreted_entry =
              ReinterpretEntry(entry, entry_to_update->format.texfmt);
          if (reinterpreted_entry)
            entry = reinterpreted_entry;
        }

        if (isPaletteTexture)
        {
          TCacheEntry* decoded_entry = ApplyPaletteToEntry(entry, palette, tlutfmt);
          if (decoded_entry)
          {
            // Link the efb copy with the partially updated texture, so we won't apply this partial
            // update again
            entry->CreateReference(entry_to_update);
            // Mark the texture update as used, as if it was loaded directly
            entry->frameCount = FRAMECOUNT_INVALID;
            entry = decoded_entry;
          }
          else
          {
            ++iter.first;
            continue;
          }
        }

        u32 src_x, src_y, dst_x, dst_y;

        // Note for understanding the math:
        // Normal textures can't be strided, so the 2 missing cases with src_x > 0 don't exist
        if (entry->addr >= entry_to_update->addr)
        {
          u32 block_offset = (entry->addr - entry_to_update->addr) / block_size;
          u32 block_x = block_offset % numBlocksX;
          u32 block_y = block_offset / numBlocksX;
          src_x = 0;
          src_y = 0;
          dst_x = block_x * block_width;
          dst_y = block_y * block_height;
        }
        else
        {
          u32 block_offset = (entry_to_update->addr - entry->addr) / block_size;
          u32 block_x = (~block_offset + 1) % numBlocksX;
          u32 block_y = (block_offset + block_x) / numBlocksX;
          src_x = 0;
          src_y = block_y * block_height;
          dst_x = block_x * block_width;
          dst_y = 0;
        }

        u32 copy_width =
            std::min(entry->native_width - src_x, entry_to_update->native_width - dst_x);
        u32 copy_height =
            std::min(entry->native_height - src_y, entry_to_update->native_height - dst_y);

        // If one of the textures is scaled, scale both with the current efb scaling factor
        if (entry_to_update->native_width != entry_to_update->GetWidth() ||
            entry_to_update->native_height != entry_to_update->GetHeight() ||
            entry->native_width != entry->GetWidth() || entry->native_height != entry->GetHeight())
        {
          ScaleTextureCacheEntryTo(entry_to_update,
                                   g_renderer->EFBToScaledX(entry_to_update->native_width),
                                   g_renderer->EFBToScaledY(entry_to_update->native_height));
          ScaleTextureCacheEntryTo(entry, g_renderer->EFBToScaledX(entry->native_width),
                                   g_renderer->EFBToScaledY(entry->native_height));

          src_x = g_renderer->EFBToScaledX(src_x);
          src_y = g_renderer->EFBToScaledY(src_y);
          dst_x = g_renderer->EFBToScaledX(dst_x);
          dst_y = g_renderer->EFBToScaledY(dst_y);
          copy_width = g_renderer->EFBToScaledX(copy_width);
          copy_height = g_renderer->EFBToScaledY(copy_height);
        }

        // If the source rectangle is outside of what we actually have in VRAM, skip the copy.
        // The backend doesn't do any clamping, so if we don't, we'd pass out-of-range coordinates
        // to the graphics driver, which can cause GPU resets.
        if (static_cast<u32>(src_x + copy_width) > entry->GetWidth() ||
            static_cast<u32>(src_y + copy_height) > entry->GetHeight() ||
            static_cast<u32>(dst_x + copy_width) > entry_to_update->GetWidth() ||
            static_cast<u32>(dst_y + copy_height) > entry_to_update->GetHeight())
        {
          ++iter.first;
          continue;
        }

        MathUtil::Rectangle<int> srcrect, dstrect;
        srcrect.left = src_x;
        srcrect.top = src_y;
        srcrect.right = (src_x + copy_width);
        srcrect.bottom = (src_y + copy_height);
        dstrect.left = dst_x;
        dstrect.top = dst_y;
        dstrect.right = (dst_x + copy_width);
        dstrect.bottom = (dst_y + copy_height);

        // If one copy is stereo, and the other isn't... not much we can do here :/
        const u32 layers_to_copy = std::min(entry->GetNumLayers(), entry_to_update->GetNumLayers());
        for (u32 layer = 0; layer < layers_to_copy; layer++)
        {
          entry_to_update->texture->CopyRectangleFromTexture(entry->texture.get(), srcrect, layer,
                                                             0, dstrect, layer, 0);
        }

        if (isPaletteTexture)
        {
          // Remove the temporary converted texture, it won't be used anywhere else
          // TODO: It would be nice to convert and copy in one step, but this code path isn't common
          iter.first = InvalidateTexture(iter.first);
          continue;
        }
        else
        {
          // Link the two textures together, so we won't apply this partial update again
          entry->CreateReference(entry_to_update);
          // Mark the texture update as used, as if it was loaded directly
          entry->frameCount = FRAMECOUNT_INVALID;
        }
      }
      else
      {
        // If the hash does not match, this EFB copy will not be used for anything, so remove it
        iter.first = InvalidateTexture(iter.first);
        continue;
      }
    }
    ++iter.first;
  }

  return entry_to_update;
}

void TextureCacheBase::DumpTexture(TCacheEntry* entry, std::string basename, unsigned int level,
                                   bool is_arbitrary)
{
  std::string szDir = File::GetUserPath(D_DUMPTEXTURES_IDX) + SConfig::GetInstance().GetGameID();

  // make sure that the directory exists
  if (!File::IsDirectory(szDir))
    File::CreateDir(szDir);

  if (is_arbitrary)
  {
    basename += "_arb";
  }

  if (level > 0)
  {
    if (!g_ActiveConfig.bDumpMipmapTextures)
      return;
    basename += fmt::format("_mip{}", level);
  }
  else
  {
    if (!g_ActiveConfig.bDumpBaseTextures)
      return;
  }

  const std::string filename = fmt::format("{}/{}.png", szDir, basename);
  if (File::Exists(filename))
    return;

  entry->texture->Save(filename, level);
}

static void SetSamplerState(u32 index, float custom_tex_scale, bool custom_tex,
                            bool has_arbitrary_mips)
{
  const FourTexUnits& tex = bpmem.tex[index / 4];
  const TexMode0& tm0 = tex.texMode0[index % 4];

  SamplerState state = {};
  state.Generate(bpmem, index);

  // Force texture filtering config option.
  if (g_ActiveConfig.bForceFiltering)
  {
    state.min_filter = SamplerState::Filter::Linear;
    state.mag_filter = SamplerState::Filter::Linear;
    state.mipmap_filter = SamplerCommon::AreBpTexMode0MipmapsEnabled(tm0) ?
                              SamplerState::Filter::Linear :
                              SamplerState::Filter::Point;
  }

  // Custom textures may have a greater number of mips
  if (custom_tex)
    state.max_lod = 255;

  // Anisotropic filtering option.
  if (g_ActiveConfig.iMaxAnisotropy != 0 && !SamplerCommon::IsBpTexMode0PointFiltering(tm0))
  {
    // https://www.opengl.org/registry/specs/EXT/texture_filter_anisotropic.txt
    // For predictable results on all hardware/drivers, only use one of:
    //	GL_LINEAR + GL_LINEAR (No Mipmaps [Bilinear])
    //	GL_LINEAR + GL_LINEAR_MIPMAP_LINEAR (w/ Mipmaps [Trilinear])
    // Letting the game set other combinations will have varying arbitrary results;
    // possibly being interpreted as equal to bilinear/trilinear, implicitly
    // disabling anisotropy, or changing the anisotropic algorithm employed.
    state.min_filter = SamplerState::Filter::Linear;
    state.mag_filter = SamplerState::Filter::Linear;
    if (SamplerCommon::AreBpTexMode0MipmapsEnabled(tm0))
      state.mipmap_filter = SamplerState::Filter::Linear;
    state.anisotropic_filtering = 1;
  }
  else
  {
    state.anisotropic_filtering = 0;
  }

  if (has_arbitrary_mips && SamplerCommon::AreBpTexMode0MipmapsEnabled(tm0))
  {
    // Apply a secondary bias calculated from the IR scale to pull inwards mipmaps
    // that have arbitrary contents, eg. are used for fog effects where the
    // distance they kick in at is important to preserve at any resolution.
    // Correct this with the upscaling factor of custom textures.
    s64 lod_offset = std::log2(g_renderer->GetEFBScale() / custom_tex_scale) * 256.f;
    state.lod_bias = std::clamp<s64>(state.lod_bias + lod_offset, -32768, 32767);

    // Anisotropic also pushes mips farther away so it cannot be used either
    state.anisotropic_filtering = 0;
  }

  g_renderer->SetSamplerState(index, state);
}

void TextureCacheBase::BindTextures()
{
  for (u32 i = 0; i < bound_textures.size(); i++)
  {
    const TCacheEntry* tentry = bound_textures[i];
    if (IsValidBindPoint(i) && tentry)
    {
      g_renderer->SetTexture(i, tentry->texture.get());
      PixelShaderManager::SetTexDims(i, tentry->native_width, tentry->native_height);

      const float custom_tex_scale = tentry->GetWidth() / float(tentry->native_width);
      SetSamplerState(i, custom_tex_scale, tentry->is_custom_tex, tentry->has_arbitrary_mips);
    }
  }
}

class ArbitraryMipmapDetector
{
private:
  using PixelRGBAf = std::array<float, 4>;
  using PixelRGBAu8 = std::array<u8, 4>;

public:
  explicit ArbitraryMipmapDetector() = default;

  void AddLevel(u32 width, u32 height, u32 row_length, const u8* buffer)
  {
    levels.push_back({{width, height, row_length}, buffer});
  }

  bool HasArbitraryMipmaps(u8* downsample_buffer) const
  {
    if (levels.size() < 2)
      return false;

    if (!g_ActiveConfig.bArbitraryMipmapDetection)
      return false;

    // This is the average per-pixel, per-channel difference in percent between what we
    // expect a normal blurred mipmap to look like and what we actually received
    // 4.5% was chosen because it's just below the lowest clearly-arbitrary texture
    // I found in my tests, the background clouds in Mario Galaxy's Observatory lobby.
    const auto threshold = g_ActiveConfig.fArbitraryMipmapDetectionThreshold;

    auto* src = downsample_buffer;
    auto* dst = downsample_buffer + levels[1].shape.row_length * levels[1].shape.height * 4;

    float total_diff = 0.f;

    for (std::size_t i = 0; i < levels.size() - 1; ++i)
    {
      const auto& level = levels[i];
      const auto& mip = levels[i + 1];

      u64 level_pixel_count = level.shape.width;
      level_pixel_count *= level.shape.height;

      // AverageDiff stores the difference sum in a u64, so make sure we can't overflow
      ASSERT(level_pixel_count < (std::numeric_limits<u64>::max() / (255 * 255 * 4)));

      // Manually downsample the past downsample with a simple box blur
      // This is not necessarily close to whatever the original artists used, however
      // It should still be closer than a thing that's not a downscale at all
      Level::Downsample(i ? src : level.pixels, level.shape, dst, mip.shape);

      // Find the average difference between pixels in this level but downsampled
      // and the next level
      auto diff = mip.AverageDiff(dst);
      total_diff += diff;

      std::swap(src, dst);
    }

    auto all_levels = total_diff / (levels.size() - 1);
    return all_levels > threshold;
  }

private:
  struct Shape
  {
    u32 width;
    u32 height;
    u32 row_length;
  };

  struct Level
  {
    Shape shape;
    const u8* pixels;

    static PixelRGBAu8 SampleLinear(const u8* src, const Shape& src_shape, u32 x, u32 y)
    {
      const auto* p = src + (x + y * src_shape.row_length) * 4;
      return {{p[0], p[1], p[2], p[3]}};
    }

    // Puts a downsampled image in dst. dst must be at least width*height*4
    static void Downsample(const u8* src, const Shape& src_shape, u8* dst, const Shape& dst_shape)
    {
      for (u32 i = 0; i < dst_shape.height; ++i)
      {
        for (u32 j = 0; j < dst_shape.width; ++j)
        {
          auto x = j * 2;
          auto y = i * 2;
          const std::array<PixelRGBAu8, 4> samples{{
              SampleLinear(src, src_shape, x, y),
              SampleLinear(src, src_shape, x + 1, y),
              SampleLinear(src, src_shape, x, y + 1),
              SampleLinear(src, src_shape, x + 1, y + 1),
          }};

          auto* dst_pixel = dst + (j + i * dst_shape.row_length) * 4;
          for (int channel = 0; channel < 4; channel++)
          {
            uint32_t channel_value = samples[0][channel] + samples[1][channel] +
                                     samples[2][channel] + samples[3][channel];
            dst_pixel[channel] = (channel_value + 2) / 4;
          }
        }
      }
    }

    float AverageDiff(const u8* other) const
    {
      // As textures are stored in (at most) 8 bit precision, each channel can
      // have a max diff of (2^8)^2, multiply by 4 channels = 2^18 per pixel.
      // That means to overflow, we must have a texture with more than 2^46
      // pixels - which is way beyond anything the original hardware could do,
      // and likely a sane assumption going forward for some significant time.
      u64 current_diff_sum = 0;
      const auto* ptr1 = pixels;
      const auto* ptr2 = other;
      for (u32 i = 0; i < shape.height; ++i)
      {
        const auto* row1 = ptr1;
        const auto* row2 = ptr2;
        for (u32 j = 0; j < shape.width; ++j, row1 += 4, row2 += 4)
        {
          int pixel_diff = 0;
          for (int channel = 0; channel < 4; channel++)
          {
            const int diff = static_cast<int>(row1[channel]) - static_cast<int>(row2[channel]);
            const int diff_squared = diff * diff;
            pixel_diff += diff_squared;
          }
          current_diff_sum += pixel_diff;
        }
        ptr1 += shape.row_length;
        ptr2 += shape.row_length;
      }
      // calculate the MSE over all pixels, divide by 2.56 to make it a percent
      // (IE scale to 0..100 instead of 0..256)

      return std::sqrt(static_cast<float>(current_diff_sum) / (shape.width * shape.height * 4)) /
             2.56f;
    }
  };
  std::vector<Level> levels;
};

TextureCacheBase::TCacheEntry* TextureCacheBase::Load(const u32 stage)
{
  // if this stage was not invalidated by changes to texture registers, keep the current texture
  if (IsValidBindPoint(stage) && bound_textures[stage])
  {
    return bound_textures[stage];
  }

  TextureInfo texture_info = TextureInfo::FromStage(stage);

  auto entry = GetTexture(g_ActiveConfig.iSafeTextureCache_ColorSamples, texture_info);

  if (!entry)
    return nullptr;

  entry->frameCount = FRAMECOUNT_INVALID;
  bound_textures[stage] = entry;

  // We need to keep track of invalided textures until they have actually been replaced or
  // re-loaded
  valid_bind_points.set(stage);

  return entry;
}

TextureCacheBase::TCacheEntry*
TextureCacheBase::GetTexture(const int textureCacheSafetyColorSampleSize, TextureInfo& texture_info)
{
  u32 expanded_width = texture_info.GetExpandedWidth();
  u32 expanded_height = texture_info.GetExpandedHeight();

  u32 width = texture_info.GetRawWidth();
  u32 height = texture_info.GetRawHeight();

  // Hash assigned to texcache entry (also used to generate filenames used for texture dumping and
  // custom texture lookup)
  u64 base_hash = TEXHASH_INVALID;
  u64 full_hash = TEXHASH_INVALID;

  TextureAndTLUTFormat full_format(texture_info.GetTextureFormat(), texture_info.GetTlutFormat());

  // Reject invalid tlut format.
  if (texture_info.GetPaletteSize() && !IsValidTLUTFormat(texture_info.GetTlutFormat()))
    return nullptr;

  u32 bytes_per_block = (texture_info.GetBlockWidth() * texture_info.GetBlockHeight() *
                         TexDecoder_GetTexelSizeInNibbles(texture_info.GetTextureFormat())) /
                        2;

  // TODO: the texture cache lookup is based on address, but a texture from tmem has no reason
  //       to have a unique and valid address. This could result in a regular texture and a tmem
  //       texture aliasing onto the same texture cache entry.
  if (!texture_info.GetData())
  {
    ERROR_LOG_FMT(VIDEO, "Trying to use an invalid texture address {:#010x}",
                  texture_info.GetRawAddress());
    return nullptr;
  }

  // If we are recording a FifoLog, keep track of what memory we read. FifoRecorder does
  // its own memory modification tracking independent of the texture hashing below.
  if (OpcodeDecoder::g_record_fifo_data && !texture_info.IsFromTmem())
  {
    FifoRecorder::GetInstance().UseMemory(
        texture_info.GetRawAddress(), texture_info.GetFullLevelSize(), MemoryUpdate::TEXTURE_MAP);
  }

  // TODO: This doesn't hash GB tiles for preloaded RGBA8 textures (instead, it's hashing more data
  // from the low tmem bank than it should)
  base_hash = Common::GetHash64(texture_info.GetData(), texture_info.GetTextureSize(),
                                textureCacheSafetyColorSampleSize);
  u32 palette_size = 0;
  if (texture_info.GetPaletteSize())
  {
    palette_size = *texture_info.GetPaletteSize();
    full_hash =
        base_hash ^ Common::GetHash64(texture_info.GetTlutAddress(), *texture_info.GetPaletteSize(),
                                      textureCacheSafetyColorSampleSize);
  }
  else
  {
    full_hash = base_hash;
  }

  // Search the texture cache for textures by address
  //
  // Find all texture cache entries for the current texture address, and decide whether to use one
  // of
  // them, or to create a new one
  //
  // In most cases, the fastest way is to use only one texture cache entry for the same address.
  // Usually,
  // when a texture changes, the old version of the texture is unlikely to be used again. If there
  // were
  // new cache entries created for normal texture updates, there would be a slowdown due to a huge
  // amount
  // of unused cache entries. Also thanks to texture pooling, overwriting an existing cache entry is
  // faster than creating a new one from scratch.
  //
  // Some games use the same address for different textures though. If the same cache entry was used
  // in
  // this case, it would be constantly overwritten, and effectively there wouldn't be any caching
  // for
  // those textures. Examples for this are Metroid Prime and Castlevania 3. Metroid Prime has
  // multiple
  // sets of fonts on each other stored in a single texture and uses the palette to make different
  // characters visible or invisible. In Castlevania 3 some textures are used for 2 different things
  // or
  // at least in 2 different ways(size 1024x1024 vs 1024x256).
  //
  // To determine whether to use multiple cache entries or a single entry, use the following
  // heuristic:
  // If the same texture address is used several times during the same frame, assume the address is
  // used
  // for different purposes and allow creating an additional cache entry. If there's at least one
  // entry
  // that hasn't been used for the same frame, then overwrite it, in order to keep the cache as
  // small as
  // possible. If the current texture is found in the cache, use that entry.
  //
  // For efb copies, the entry created in CopyRenderTargetToTexture always has to be used, or else
  // it was
  // done in vain.
  auto iter_range = textures_by_address.equal_range(texture_info.GetRawAddress());
  TexAddrCache::iterator iter = iter_range.first;
  TexAddrCache::iterator oldest_entry = iter;
  int temp_frameCount = 0x7fffffff;
  TexAddrCache::iterator unconverted_copy = textures_by_address.end();
  TexAddrCache::iterator unreinterpreted_copy = textures_by_address.end();

  while (iter != iter_range.second)
  {
    TCacheEntry* entry = iter->second;

    // Skip entries that are only left in our texture cache for the tmem cache emulation
    if (entry->tmem_only)
    {
      ++iter;
      continue;
    }

    // TODO: Some games (Rogue Squadron 3, Twin Snakes) seem to load a previously made XFB
    // copy as a regular texture. You can see this particularly well in RS3 whenever the
    // game freezes the image and fades it out to black on screen transitions, which fades
    // out a purple screen in XFB2Tex. Check for this here and convert them if necessary.

    // Do not load strided EFB copies, they are not meant to be used directly.
    // Also do not directly load EFB copies, which were partly overwritten.
    if (entry->IsEfbCopy() && entry->native_width == texture_info.GetRawWidth() &&
        entry->native_height == texture_info.GetRawHeight() &&
        entry->memory_stride == entry->BytesPerRow() && !entry->may_have_overlapping_textures)
    {
      // EFB copies have slightly different rules as EFB copy formats have different
      // meanings from texture formats.
      if ((base_hash == entry->hash &&
           (!texture_info.GetPaletteSize() || g_Config.backend_info.bSupportsPaletteConversion)) ||
          IsPlayingBackFifologWithBrokenEFBCopies)
      {
        // The texture format in VRAM must match the format that the copy was created with. Some
        // formats are inherently compatible, as the channel and bit layout is identical (e.g.
        // I8/C8). Others have the same number of bits per texel, and can be reinterpreted on the
        // GPU (e.g. IA4 and I8 or RGB565 and RGBA5). The only known game which reinteprets texels
        // in this manner is Spiderman Shattered Dimensions, where it creates a copy in B8 format,
        // and sets it up as a IA4 texture.
        if (!IsCompatibleTextureFormat(entry->format.texfmt, texture_info.GetTextureFormat()))
        {
          // Can we reinterpret this in VRAM?
          if (CanReinterpretTextureOnGPU(entry->format.texfmt, texture_info.GetTextureFormat()))
          {
            // Delay the conversion until afterwards, it's possible this texture has already been
            // converted.
            unreinterpreted_copy = iter++;
            continue;
          }
          else
          {
            // If the EFB copies are in a different format and are not reinterpretable, use the RAM
            // copy.
            ++iter;
            continue;
          }
        }
        else
        {
          // Prefer the already-converted copy.
          unconverted_copy = textures_by_address.end();
        }

        // TODO: We should check width/height/levels for EFB copies. I'm not sure what effect
        // checking width/height/levels would have.
        if (!texture_info.GetPaletteSize() || !g_Config.backend_info.bSupportsPaletteConversion)
          return entry;

        // Note that we found an unconverted EFB copy, then continue.  We'll
        // perform the conversion later.  Currently, we only convert EFB copies to
        // palette textures; we could do other conversions if it proved to be
        // beneficial.
        unconverted_copy = iter;
      }
      else
      {
        // Aggressively prune EFB copies: if it isn't useful here, it will probably
        // never be useful again.  It's theoretically possible for a game to do
        // something weird where the copy could become useful in the future, but in
        // practice it doesn't happen.
        iter = InvalidateTexture(iter);
        continue;
      }
    }
    else
    {
      // For normal textures, all texture parameters need to match
      if (!entry->IsEfbCopy() && entry->hash == full_hash && entry->format == full_format &&
          entry->native_levels >= texture_info.GetLevelCount() &&
          entry->native_width == texture_info.GetRawWidth() &&
          entry->native_height == texture_info.GetRawHeight())
      {
        entry = DoPartialTextureUpdates(iter->second, texture_info.GetTlutAddress(),
                                        texture_info.GetTlutFormat());
        entry->texture->FinishedRendering();
        return entry;
      }
    }

    // Find the texture which hasn't been used for the longest time. Count paletted
    // textures as the same texture here, when the texture itself is the same. This
    // improves the performance a lot in some games that use paletted textures.
    // Example: Sonic the Fighters (inside Sonic Gems Collection)
    // Skip EFB copies here, so they can be used for partial texture updates
    // Also skip XFB copies, we might need to still scan them out
    // or load them as regular textures later.
    if (entry->frameCount != FRAMECOUNT_INVALID && entry->frameCount < temp_frameCount &&
        !entry->IsCopy() && !(texture_info.GetPaletteSize() && entry->base_hash == base_hash))
    {
      temp_frameCount = entry->frameCount;
      oldest_entry = iter;
    }
    ++iter;
  }

  if (unreinterpreted_copy != textures_by_address.end())
  {
    TCacheEntry* decoded_entry =
        ReinterpretEntry(unreinterpreted_copy->second, texture_info.GetTextureFormat());

    // It's possible to combine reinterpreted textures + palettes.
    if (unreinterpreted_copy == unconverted_copy && decoded_entry)
      decoded_entry = ApplyPaletteToEntry(decoded_entry, texture_info.GetTlutAddress(),
                                          texture_info.GetTlutFormat());

    if (decoded_entry)
      return decoded_entry;
  }

  if (unconverted_copy != textures_by_address.end())
  {
    TCacheEntry* decoded_entry = ApplyPaletteToEntry(
        unconverted_copy->second, texture_info.GetTlutAddress(), texture_info.GetTlutFormat());

    if (decoded_entry)
    {
      return decoded_entry;
    }
  }

  // Search the texture cache for normal textures by hash
  //
  // If the texture was fully hashed, the address does not need to match. Identical duplicate
  // textures cause unnecessary slowdowns
  // Example: Tales of Symphonia (GC) uses over 500 small textures in menus, but only around 70
  // different ones
  if (textureCacheSafetyColorSampleSize == 0 ||
      std::max(texture_info.GetTextureSize(), palette_size) <=
          (u32)textureCacheSafetyColorSampleSize * 8)
  {
    auto hash_range = textures_by_hash.equal_range(full_hash);
    TexHashCache::iterator hash_iter = hash_range.first;
    while (hash_iter != hash_range.second)
    {
      TCacheEntry* entry = hash_iter->second;
      // All parameters, except the address, need to match here
      if (entry->format == full_format && entry->native_levels >= texture_info.GetLevelCount() &&
          entry->native_width == texture_info.GetRawWidth() &&
          entry->native_height == texture_info.GetRawHeight())
      {
        entry = DoPartialTextureUpdates(hash_iter->second, texture_info.GetTlutAddress(),
                                        texture_info.GetTlutFormat());
        entry->texture->FinishedRendering();
        return entry;
      }
      ++hash_iter;
    }
  }

  // If at least one entry was not used for the same frame, overwrite the oldest one
  if (temp_frameCount != 0x7fffffff)
  {
    // pool this texture and make a new one later
    InvalidateTexture(oldest_entry);
  }

  std::shared_ptr<HiresTexture> hires_tex;
  if (g_ActiveConfig.bHiresTextures)
  {
    hires_tex = HiresTexture::Search(texture_info);

    if (hires_tex)
    {
      const auto& level = hires_tex->m_levels[0];
      if (level.width != width || level.height != height)
      {
        width = level.width;
        height = level.height;
      }
      expanded_width = level.width;
      expanded_height = level.height;
    }
  }

  // how many levels the allocated texture shall have
  const u32 texLevels = hires_tex ? (u32)hires_tex->m_levels.size() : texture_info.GetLevelCount();

  // We can decode on the GPU if it is a supported format and the flag is enabled.
  // Currently we don't decode RGBA8 textures from Tmem, as that would require copying from both
  // banks, and if we're doing an copy we may as well just do the whole thing on the CPU, since
  // there's no conversion between formats. In the future this could be extended with a separate
  // shader, however.
  const bool decode_on_gpu =
      !hires_tex && g_ActiveConfig.UseGPUTextureDecoding() &&
      !(texture_info.IsFromTmem() && texture_info.GetTextureFormat() == TextureFormat::RGBA8);

  // create the entry/texture
  const TextureConfig config(width, height, texLevels, 1, 1,
                             hires_tex ? hires_tex->GetFormat() : AbstractTextureFormat::RGBA8, 0);
  TCacheEntry* entry = AllocateCacheEntry(config);
  if (!entry)
    return nullptr;

  ArbitraryMipmapDetector arbitrary_mip_detector;
  if (hires_tex)
  {
    const auto& level = hires_tex->m_levels[0];
    entry->texture->Load(0, level.width, level.height, level.row_length, level.data.data(),
                         level.data.size());
  }

  // Initialized to null because only software loading uses this buffer
  u8* dst_buffer = nullptr;

  if (!hires_tex)
  {
    if (!decode_on_gpu ||
        !DecodeTextureOnGPU(entry, 0, texture_info.GetData(), texture_info.GetTextureSize(),
                            texture_info.GetTextureFormat(), width, height, expanded_width,
                            expanded_height,
                            bytes_per_block * (expanded_width / texture_info.GetBlockWidth()),
                            texture_info.GetTlutAddress(), texture_info.GetTlutFormat()))
    {
      size_t decoded_texture_size = expanded_width * sizeof(u32) * expanded_height;

      // Allocate memory for all levels at once
      size_t total_texture_size = decoded_texture_size;

      // For the downsample, we need 2 buffers; 1 is 1/4 of the original texture, the other 1/16
      size_t mip_downsample_buffer_size = decoded_texture_size * 5 / 16;

      size_t prev_level_size = decoded_texture_size;
      for (u32 i = 1; i < texture_info.GetLevelCount(); ++i)
      {
        prev_level_size /= 4;
        total_texture_size += prev_level_size;
      }

      // Add space for the downsampling at the end
      total_texture_size += mip_downsample_buffer_size;

      CheckTempSize(total_texture_size);
      dst_buffer = temp;
      if (!(texture_info.GetTextureFormat() == TextureFormat::RGBA8 && texture_info.IsFromTmem()))
      {
        TexDecoder_Decode(dst_buffer, texture_info.GetData(), expanded_width, expanded_height,
                          texture_info.GetTextureFormat(), texture_info.GetTlutAddress(),
                          texture_info.GetTlutFormat());
      }
      else
      {
        TexDecoder_DecodeRGBA8FromTmem(dst_buffer, texture_info.GetData(),
                                       texture_info.GetTmemOddAddress(), expanded_width,
                                       expanded_height);
      }

      entry->texture->Load(0, width, height, expanded_width, dst_buffer, decoded_texture_size);

      arbitrary_mip_detector.AddLevel(width, height, expanded_width, dst_buffer);

      dst_buffer += decoded_texture_size;
    }
  }

  iter = textures_by_address.emplace(texture_info.GetRawAddress(), entry);
  if (textureCacheSafetyColorSampleSize == 0 ||
      std::max(texture_info.GetTextureSize(), palette_size) <=
          (u32)textureCacheSafetyColorSampleSize * 8)
  {
    entry->textures_by_hash_iter = textures_by_hash.emplace(full_hash, entry);
  }

  entry->SetGeneralParameters(texture_info.GetRawAddress(), texture_info.GetTextureSize(),
                              full_format, false);
  entry->SetDimensions(texture_info.GetRawWidth(), texture_info.GetRawHeight(),
                       texture_info.GetLevelCount());
  entry->SetHashes(base_hash, full_hash);
  entry->is_custom_tex = hires_tex != nullptr;
  entry->memory_stride = entry->BytesPerRow();
  entry->SetNotCopy();

  std::string basename;
  if (g_ActiveConfig.bDumpTextures && !hires_tex)
  {
    basename = HiresTexture::GenBaseName(texture_info, true);
  }

  if (hires_tex)
  {
    for (u32 level_index = 1; level_index != texLevels; ++level_index)
    {
      const auto& level = hires_tex->m_levels[level_index];
      entry->texture->Load(level_index, level.width, level.height, level.row_length,
                           level.data.data(), level.data.size());
    }
  }
  else
  {
    for (u32 level = 1; level != texLevels; ++level)
    {
      auto mip_level = texture_info.GetMipMapLevel(level - 1);
      if (!mip_level)
        continue;

      if (!decode_on_gpu ||
          !DecodeTextureOnGPU(
              entry, level, mip_level->GetData(), mip_level->GetTextureSize(),
              texture_info.GetTextureFormat(), mip_level->GetRawWidth(), mip_level->GetRawHeight(),
              mip_level->GetExpandedWidth(), mip_level->GetExpandedHeight(),
              bytes_per_block * (mip_level->GetExpandedWidth() / texture_info.GetBlockWidth()),
              texture_info.GetTlutAddress(), texture_info.GetTlutFormat()))
      {
        // No need to call CheckTempSize here, as the whole buffer is preallocated at the beginning
        const u32 decoded_mip_size =
            mip_level->GetExpandedWidth() * sizeof(u32) * mip_level->GetExpandedHeight();
        TexDecoder_Decode(dst_buffer, mip_level->GetData(), mip_level->GetExpandedWidth(),
                          mip_level->GetExpandedHeight(), texture_info.GetTextureFormat(),
                          texture_info.GetTlutAddress(), texture_info.GetTlutFormat());
        entry->texture->Load(level, mip_level->GetRawWidth(), mip_level->GetRawHeight(),
                             mip_level->GetExpandedWidth(), dst_buffer, decoded_mip_size);

        arbitrary_mip_detector.AddLevel(mip_level->GetRawWidth(), mip_level->GetRawHeight(),
                                        mip_level->GetExpandedWidth(), dst_buffer);

        dst_buffer += decoded_mip_size;
      }
    }
  }

  entry->has_arbitrary_mips = hires_tex ? hires_tex->HasArbitraryMipmaps() :
                                          arbitrary_mip_detector.HasArbitraryMipmaps(dst_buffer);

  if (g_ActiveConfig.bDumpTextures && !hires_tex)
  {
    for (u32 level = 0; level < texLevels; ++level)
    {
      DumpTexture(entry, basename, level, entry->has_arbitrary_mips);
    }
  }

  INCSTAT(g_stats.num_textures_uploaded);
  SETSTAT(g_stats.num_textures_alive, static_cast<int>(textures_by_address.size()));

  entry = DoPartialTextureUpdates(iter->second, texture_info.GetTlutAddress(),
                                  texture_info.GetTlutFormat());

  // This should only be needed if the texture was updated, or used GPU decoding.
  entry->texture->FinishedRendering();
  return entry;
}

static void GetDisplayRectForXFBEntry(TextureCacheBase::TCacheEntry* entry, u32 width, u32 height,
                                      MathUtil::Rectangle<int>* display_rect)
{
  // Scale the sub-rectangle to the full resolution of the texture.
  display_rect->left = 0;
  display_rect->top = 0;
  display_rect->right = static_cast<int>(width * entry->GetWidth() / entry->native_width);
  display_rect->bottom = static_cast<int>(height * entry->GetHeight() / entry->native_height);
}

TextureCacheBase::TCacheEntry*
TextureCacheBase::GetXFBTexture(u32 address, u32 width, u32 height, u32 stride,
  MathUtil::Rectangle<int>* display_rect)
{
  const u8* src_data = Memory::GetPointer(address);
  if (!src_data)
  {
    ERROR_LOG_FMT(VIDEO, "Trying to load XFB texture from invalid address {:#010x}", address);
    return nullptr;
  }

  // Do we currently have a version of this XFB copy in VRAM?
  TCacheEntry* entry = GetXFBFromCache(address, width, height, stride);
  if (entry)
  {
    if (entry->is_xfb_container)
    {
      StitchXFBCopy(entry);
      entry->texture->FinishedRendering();
    }

    GetDisplayRectForXFBEntry(entry, width, height, display_rect);
    return entry;
  }

  // Create a new VRAM texture, and fill it with the data from guest RAM.
  entry = AllocateCacheEntry(TextureConfig(width, height, 1, 1, 1, AbstractTextureFormat::RGBA8,
<<<<<<< HEAD
    AbstractTextureFlag_RenderTarget));
=======
                                           AbstractTextureFlag_RenderTarget));

  // Compute total texture size. XFB textures aren't tiled, so this is simple.
  const u32 total_size = height * stride;
>>>>>>> ff08b857
  entry->SetGeneralParameters(address, total_size,
    TextureAndTLUTFormat(TextureFormat::XFB, TLUTFormat::IA8), true);
  entry->SetDimensions(width, height, 1);
  entry->SetXfbCopy(stride);

  const u64 hash = entry->CalculateHash();
  entry->SetHashes(hash, hash);
  entry->is_xfb_container = true;
  entry->is_custom_tex = false;
  entry->may_have_overlapping_textures = false;
  entry->frameCount = FRAMECOUNT_INVALID;
  if (!g_ActiveConfig.UseGPUTextureDecoding() ||
    !DecodeTextureOnGPU(entry, 0, src_data, total_size, entry->format.texfmt, width, height,
      width, height, stride, texMem, entry->format.tlutfmt))
  {
    const u32 decoded_size = width * height * sizeof(u32);
    CheckTempSize(decoded_size);
    TexDecoder_DecodeXFB(temp, src_data, width, height, stride);
    entry->texture->Load(0, width, height, width, temp, decoded_size);
  }

  // Stitch any VRAM copies into the new RAM copy.
  StitchXFBCopy(entry);
  entry->texture->FinishedRendering();

  // Insert into the texture cache so we can re-use it next frame, if needed.
  textures_by_address.emplace(entry->addr, entry);
  SETSTAT(g_stats.num_textures_alive, static_cast<int>(textures_by_address.size()));
  INCSTAT(g_stats.num_textures_uploaded);

  if (g_ActiveConfig.bDumpXFBTarget)
  {
    // While this isn't really an xfb copy, we can treat it as such for dumping purposes
    static int xfb_count = 0;
    entry->texture->Save(
      fmt::format("{}xfb_loaded_{}.png", File::GetUserPath(D_DUMPTEXTURES_IDX), xfb_count++), 0);
  }

  GetDisplayRectForXFBEntry(entry, width, height, display_rect);
  return entry;
}

TextureCacheBase::TCacheEntry*
TextureCacheBase::GetXFBTexture(u32 address, u32 width, u32 height, u32 stride,
                                MathUtil::Rectangle<int>* display_rect, float gamma, const MathUtil::Rectangle<int>& src_rect, const CopyFilterCoefficients::Values& copy_filter_coefficients, float y_scale, bool clamp_top, bool clamp_bottom)
{
  auto filter_coefficients = GetVRAMCopyFilterCoefficients(copy_filter_coefficients);
  const u8* src_data = Memory::GetPointer(address);
  if (!src_data)
  {
    ERROR_LOG(VIDEO, "Trying to load XFB texture from invalid address 0x%8x", address);
    return nullptr;
  }

  u32 scaled_tex_w = g_renderer->EFBToScaledX(width);
  u32 scaled_tex_h = g_renderer->EFBToScaledY(height);

  // Compute total texture size. XFB textures aren't tiled, so this is simple.
  const u32 total_size = height * stride;
  const u64 hash = Common::GetHash64(src_data, total_size, 0);

  TCacheEntry* entry = nullptr;
  const TextureConfig config(scaled_tex_w, scaled_tex_h, 1, g_framebuffer_manager->GetEFBLayers(),
    1, AbstractTextureFormat::RGBA8, AbstractTextureFlag_RenderTarget);
  entry = AllocateCacheEntry(config);

  auto baseFormat = TexDecoder_GetEFBCopyBaseFormat(EFBCopyFormat::XFB);
  u32 blockH = TexDecoder_GetBlockHeightInTexels(baseFormat);
  const u32 blockW = TexDecoder_GetBlockWidthInTexels(baseFormat);

  // Round up source height to multiple of block size
  u32 actualHeight = Common::AlignUp(height, blockH);
  const u32 actualWidth = Common::AlignUp(width, blockW);

  u32 num_blocks_y = actualHeight / blockH;
  const u32 num_blocks_x = actualWidth / blockW;

  // RGBA takes two cache lines per block; all others take one
  const u32 bytes_per_block = baseFormat == TextureFormat::RGBA8 ? 64 : 32;

  const u32 bytes_per_row = num_blocks_x * bytes_per_block;
  const u32 covered_range = num_blocks_y * stride;

  if (entry)
  {
    entry->SetGeneralParameters(address, 0, TexDecoder_GetEFBCopyBaseFormat(EFBCopyFormat::XFB), true);
    entry->SetDimensions(width, height, 1);
    entry->frameCount = FRAMECOUNT_INVALID;
    entry->should_force_safe_hashing = true;
    entry->SetXfbCopy(stride);
    entry->may_have_overlapping_textures = false;
    entry->is_custom_tex = false;


    ///////////////////////
    // Flush EFB pokes first, as they're expected to be included.
    g_framebuffer_manager->FlushEFBPokes();

    // Get the pipeline which we will be using. If the compilation failed, this will be null.
    const AbstractPipeline* copy_pipeline =
      g_shader_cache->GetEFBCopyToVRAMPipeline(TextureConversionShaderGen::GetShaderUid(
        EFBCopyFormat::XFB, false, false, false,
        NeedsCopyFilterInShader(filter_coefficients)));
    if (!copy_pipeline)
    {
      WARN_LOG(VIDEO, "Skipping EFB copy to VRAM due to missing pipeline.");
      return entry;
    }

    const auto scaled_src_rect = g_renderer->ConvertEFBRectangle(src_rect);
    const auto framebuffer_rect = g_renderer->ConvertFramebufferRectangle(
      scaled_src_rect, g_framebuffer_manager->GetEFBFramebuffer());
    AbstractTexture* src_texture = g_framebuffer_manager->ResolveEFBColorTexture(framebuffer_rect);

    src_texture->FinishedRendering();
    g_renderer->BeginUtilityDrawing();

    const bool linear_filter = g_renderer->GetEFBScale() != 1 || y_scale > 1.0f;

    // Fill uniform buffer.
    struct Uniforms
    {
      float src_left, src_top, src_width, src_height;
      float filter_coefficients[3];
      float gamma_rcp;
      float clamp_top;
      float clamp_bottom;
      float pixel_height;
      u32 padding;
    };
    Uniforms uniforms;
    const float rcp_efb_width = 1.0f / static_cast<float>(g_framebuffer_manager->GetEFBWidth());
    const float rcp_efb_height = 1.0f / static_cast<float>(g_framebuffer_manager->GetEFBHeight());
    uniforms.src_left = framebuffer_rect.left * rcp_efb_width;
    uniforms.src_top = framebuffer_rect.top * rcp_efb_height;
    uniforms.src_width = framebuffer_rect.GetWidth() * rcp_efb_width;
    uniforms.src_height = framebuffer_rect.GetHeight() * rcp_efb_height;
    uniforms.filter_coefficients[0] = filter_coefficients.upper;
    uniforms.filter_coefficients[1] = filter_coefficients.middle;
    uniforms.filter_coefficients[2] = filter_coefficients.lower;
    uniforms.gamma_rcp = 1.0f / gamma;
    uniforms.clamp_top = clamp_top ? framebuffer_rect.top * rcp_efb_height : 0.0f;
    uniforms.clamp_bottom = clamp_bottom ? framebuffer_rect.bottom * rcp_efb_height : 1.0f;
    uniforms.pixel_height = g_ActiveConfig.bCopyEFBScaled ? rcp_efb_height : 1.0f / EFB_HEIGHT;
    uniforms.padding = 0;
    g_vertex_manager->UploadUtilityUniforms(&uniforms, sizeof(uniforms));

    // Use the copy pipeline to render the VRAM copy.
    g_renderer->SetAndDiscardFramebuffer(entry->framebuffer.get());
    g_renderer->SetViewportAndScissor(entry->framebuffer->GetRect());
    g_renderer->SetPipeline(copy_pipeline);
    g_renderer->SetTexture(0, src_texture);
    g_renderer->SetSamplerState(0, linear_filter ? RenderState::GetLinearSamplerState() :
      RenderState::GetPointSamplerState());
    g_renderer->Draw(0, 3);
    g_renderer->EndUtilityDrawing();
    entry->texture->FinishedRendering();

    ////////////////////////////////////////////////////////////////////////////

    if (g_ActiveConfig.bDumpXFBTarget)
    {
      static int xfb_count = 0;
      entry->texture->Save(
        fmt::format("{}xfb_copy_{}.png", File::GetUserPath(D_DUMPTEXTURES_IDX), xfb_count++),
        0);
    }
    u8* dst = Memory::GetPointer(address);
    UninitializeXFBMemory(dst, stride, bytes_per_row, num_blocks_y);

    // Invalidate all textures, if they are either fully overwritten by our efb copy, or if they
    // have a different stride than our efb copy. Partly overwritten textures with the same stride
    // as our efb copy are marked to check them for partial texture updates.
    // TODO: The logic to detect overlapping strided efb copies is not 100% accurate.
    bool strided_efb_copy = stride != bytes_per_row;
    auto iter = FindOverlappingTextures(address, covered_range);
    while (iter.first != iter.second)
    {
      TCacheEntry* overlapping_entry = iter.first->second;

      if (overlapping_entry->addr == address && overlapping_entry->is_xfb_copy)
      {
        for (auto& reference : overlapping_entry->references)
        {
          reference->reference_changed = true;
        }
      }

      if (overlapping_entry->OverlapsMemoryRange(address, covered_range))
      {
        u32 overlap_range = std::min(overlapping_entry->addr + overlapping_entry->size_in_bytes,
          address + covered_range) -
          std::max(overlapping_entry->addr, address);
        if (overlapping_entry->memory_stride != stride ||
          (!strided_efb_copy && overlapping_entry->size_in_bytes == overlap_range) ||
          (strided_efb_copy && overlapping_entry->size_in_bytes == overlap_range &&
            overlapping_entry->addr == address))
        {
          // Pending EFB copies which are completely covered by this new copy can simply be tossed,
          // instead of having to flush them later on, since this copy will write over everything.
          iter.first = InvalidateTexture(iter.first, true);
          continue;
        }

        // We don't want to change the may_have_overlapping_textures flag on XFB container entries
        // because otherwise they can't be re-used/updated, leaking textures for several frames.
        if (!overlapping_entry->is_xfb_container)
          overlapping_entry->may_have_overlapping_textures = true;

        // Do not load textures by hash, if they were at least partly overwritten by an efb copy.
        // In this case, comparing the hash is not enough to check, if two textures are identical.
        if (overlapping_entry->textures_by_hash_iter != textures_by_hash.end())
        {
          textures_by_hash.erase(overlapping_entry->textures_by_hash_iter);
          overlapping_entry->textures_by_hash_iter = textures_by_hash.end();
        }
      }
      ++iter.first;
    }

    if (OpcodeDecoder::g_record_fifo_data)
    {
      // Mark the memory behind this efb copy as dynamicly generated for the Fifo log
      for (u32 i = 0; i < num_blocks_y; i++)
      {
        FifoRecorder::GetInstance().UseMemory(address, bytes_per_row, MemoryUpdate::TEXTURE_MAP,
          true);
        address += stride;
      }
    }

    // Even if the copy is deferred, still compute the hash. This way if the copy is used as a texture
    // in a subsequent draw before it is flushed, it will have the same hash.
    if (entry)
    {
      const u64 entry_hash = entry->CalculateHash();
      entry->SetHashes(entry_hash, entry_hash);
      textures_by_address.emplace(address, entry);
    }
  }

  if (entry && entry->is_xfb_container)
  {
    StitchXFBCopy(entry);
    entry->texture->FinishedRendering();
  }

  GetDisplayRectForXFBEntry(entry, width, height, display_rect);
  return entry;
}

TextureCacheBase::TCacheEntry* TextureCacheBase::GetXFBFromCache(u32 address, u32 width, u32 height,
                                                                 u32 stride)
{
  auto iter_range = textures_by_address.equal_range(address);
  TexAddrCache::iterator iter = iter_range.first;

  while (iter != iter_range.second)
  {
    TCacheEntry* entry = iter->second;

    // The only thing which has to match exactly is the stride. We can use a partial rectangle if
    // the VI width/height differs from that of the XFB copy.
    if (entry->is_xfb_copy && entry->memory_stride == stride && entry->native_width >= width &&
        entry->native_height >= height && !entry->may_have_overlapping_textures)
    {
      if (entry->hash == entry->CalculateHash() && !entry->reference_changed)
      {
        return entry;
      }
      else
      {
        // At this point, we either have an xfb copy that has changed its hash
        // or an xfb created by stitching or from memory that has been changed
        // we are safe to invalidate this
        iter = InvalidateTexture(iter);
        continue;
      }
    }

    ++iter;
  }

  return nullptr;
}

void TextureCacheBase::StitchXFBCopy(TCacheEntry* stitched_entry)
{
  // It is possible that some of the overlapping textures overlap each other. This behavior has been
  // seen with XFB copies in Rogue Leader. To get the correct result, we apply the texture updates
  // in the order the textures were originally loaded. This ensures that the parts of the texture
  // that would have been overwritten in memory on real hardware get overwritten the same way here
  // too. This should work, but it may be a better idea to keep track of partial XFB copy
  // invalidations instead, which would reduce the amount of copying work here.
  std::vector<TCacheEntry*> candidates;
  bool create_upscaled_copy = false;

  auto iter = FindOverlappingTextures(stitched_entry->addr, stitched_entry->size_in_bytes);
  while (iter.first != iter.second)
  {
    // Currently, this checks the stride of the VRAM copy against the VI request. Therefore, for
    // interlaced modes, VRAM copies won't be considered candidates. This is okay for now, because
    // our force progressive hack means that an XFB copy should always have a matching stride. If
    // the hack is disabled, XFB2RAM should also be enabled. Should we wish to implement interlaced
    // stitching in the future, this would require a shader which grabs every second line.
    TCacheEntry* entry = iter.first->second;
    if (entry != stitched_entry && entry->IsCopy() && !entry->tmem_only &&
        entry->OverlapsMemoryRange(stitched_entry->addr, stitched_entry->size_in_bytes) &&
        entry->memory_stride == stitched_entry->memory_stride)
    {
      if (entry->hash == entry->CalculateHash())
      {
        // Can't check the height here because of Y scaling.
        if (entry->native_width != entry->GetWidth())
          create_upscaled_copy = true;

        candidates.emplace_back(entry);
      }
      else
      {
        // If the hash does not match, this EFB copy will not be used for anything, so remove it
        iter.first = InvalidateTexture(iter.first);
        continue;
      }
    }
    ++iter.first;
  }

  if (candidates.empty())
    return;

  std::sort(candidates.begin(), candidates.end(),
            [](const TCacheEntry* a, const TCacheEntry* b) { return a->id < b->id; });

  // We only upscale when necessary to preserve resolution. i.e. when there are upscaled partial
  // copies to be stitched together.
  if (create_upscaled_copy)
  {
    ScaleTextureCacheEntryTo(stitched_entry, g_renderer->EFBToScaledX(stitched_entry->native_width),
                             g_renderer->EFBToScaledY(stitched_entry->native_height));
  }

  for (TCacheEntry* entry : candidates)
  {
    int src_x, src_y, dst_x, dst_y;
    if (entry->addr >= stitched_entry->addr)
    {
      int pixel_offset = (entry->addr - stitched_entry->addr) / 2;
      src_x = 0;
      src_y = 0;
      dst_x = pixel_offset % stitched_entry->native_width;
      dst_y = pixel_offset / stitched_entry->native_width;
    }
    else
    {
      int pixel_offset = (stitched_entry->addr - entry->addr) / 2;
      src_x = pixel_offset % entry->native_width;
      src_y = pixel_offset / entry->native_width;
      dst_x = 0;
      dst_y = 0;
    }

    const int native_width =
        std::min(entry->native_width - src_x, stitched_entry->native_width - dst_x);
    const int native_height =
        std::min(entry->native_height - src_y, stitched_entry->native_height - dst_y);
    int src_width = native_width;
    int src_height = native_height;
    int dst_width = native_width;
    int dst_height = native_height;

    // Scale to internal resolution.
    if (entry->native_width != entry->GetWidth())
    {
      src_x = g_renderer->EFBToScaledX(src_x);
      src_y = g_renderer->EFBToScaledY(src_y);
      src_width = g_renderer->EFBToScaledX(src_width);
      src_height = g_renderer->EFBToScaledY(src_height);
    }
    if (create_upscaled_copy)
    {
      dst_x = g_renderer->EFBToScaledX(dst_x);
      dst_y = g_renderer->EFBToScaledY(dst_y);
      dst_width = g_renderer->EFBToScaledX(dst_width);
      dst_height = g_renderer->EFBToScaledY(dst_height);
    }

    // If the source rectangle is outside of what we actually have in VRAM, skip the copy.
    // The backend doesn't do any clamping, so if we don't, we'd pass out-of-range coordinates
    // to the graphics driver, which can cause GPU resets.
    if (static_cast<u32>(src_x + src_width) > entry->GetWidth() ||
        static_cast<u32>(src_y + src_height) > entry->GetHeight() ||
        static_cast<u32>(dst_x + dst_width) > stitched_entry->GetWidth() ||
        static_cast<u32>(dst_y + dst_height) > stitched_entry->GetHeight())
    {
      continue;
    }

    MathUtil::Rectangle<int> srcrect, dstrect;
    srcrect.left = src_x;
    srcrect.top = src_y;
    srcrect.right = (src_x + src_width);
    srcrect.bottom = (src_y + src_height);
    dstrect.left = dst_x;
    dstrect.top = dst_y;
    dstrect.right = (dst_x + dst_width);
    dstrect.bottom = (dst_y + dst_height);

    // We may have to scale if one of the copies is not internal resolution.
    if (srcrect.GetWidth() != dstrect.GetWidth() || srcrect.GetHeight() != dstrect.GetHeight())
    {
      g_renderer->ScaleTexture(stitched_entry->framebuffer.get(), dstrect, entry->texture.get(),
                               srcrect);
    }
    else
    {
      // If one copy is stereo, and the other isn't... not much we can do here :/
      const u32 layers_to_copy = std::min(entry->GetNumLayers(), stitched_entry->GetNumLayers());
      for (u32 layer = 0; layer < layers_to_copy; layer++)
      {
        stitched_entry->texture->CopyRectangleFromTexture(entry->texture.get(), srcrect, layer, 0,
                                                          dstrect, layer, 0);
      }
    }

    // Link the two textures together, so we won't apply this partial update again
    entry->CreateReference(stitched_entry);

    // Mark the texture update as used, as if it was loaded directly
    entry->frameCount = FRAMECOUNT_INVALID;
  }
}

EFBCopyFilterCoefficients
TextureCacheBase::GetRAMCopyFilterCoefficients(const CopyFilterCoefficients::Values& coefficients)
{
  // To simplify the backend, we precalculate the three coefficients in common. Coefficients 0, 1
  // are for the row above, 2, 3, 4 are for the current pixel, and 5, 6 are for the row below.
  return EFBCopyFilterCoefficients{
      static_cast<float>(static_cast<u32>(coefficients[0]) + static_cast<u32>(coefficients[1])) /
          64.0f,
      static_cast<float>(static_cast<u32>(coefficients[2]) + static_cast<u32>(coefficients[3]) +
                         static_cast<u32>(coefficients[4])) /
          64.0f,
      static_cast<float>(static_cast<u32>(coefficients[5]) + static_cast<u32>(coefficients[6])) /
          64.0f,
  };
}

EFBCopyFilterCoefficients
TextureCacheBase::GetVRAMCopyFilterCoefficients(const CopyFilterCoefficients::Values& coefficients)
{
  // If the user disables the copy filter, only apply it to the VRAM copy.
  // This way games which are sensitive to changes to the RAM copy of the XFB will be unaffected.
  EFBCopyFilterCoefficients res = GetRAMCopyFilterCoefficients(coefficients);
  if (!g_ActiveConfig.bDisableCopyFilter)
    return res;

  // Disabling the copy filter in options should not ignore the values the game sets completely,
  // as some games use the filter coefficients to control the brightness of the screen. Instead,
  // add all coefficients to the middle sample, so the deflicker/vertical filter has no effect.
  res.middle = res.upper + res.middle + res.lower;
  res.upper = 0.0f;
  res.lower = 0.0f;
  return res;
}

bool TextureCacheBase::NeedsCopyFilterInShader(const EFBCopyFilterCoefficients& coefficients)
{
  // If the top/bottom coefficients are zero, no point sampling/blending from these rows.
  return coefficients.upper != 0 || coefficients.lower != 0;
}

void TextureCacheBase::CopyRenderTargetToTexture(
    u32 dstAddr, EFBCopyFormat dstFormat, u32 width, u32 height, u32 dstStride, bool is_depth_copy,
    const MathUtil::Rectangle<int>& srcRect, bool isIntensity, bool scaleByHalf, float y_scale,
    float gamma, bool clamp_top, bool clamp_bottom,
    const CopyFilterCoefficients::Values& filter_coefficients)
{
  // Emulation methods:
  //
  // - EFB to RAM:
  //      Encodes the requested EFB data at its native resolution to the emulated RAM using shaders.
  //      Load() decodes the data from there again (using TextureDecoder) if the EFB copy is being
  //      used as a texture again.
  //      Advantage: CPU can read data from the EFB copy and we don't lose any important updates to
  //      the texture
  //      Disadvantage: Encoding+decoding steps often are redundant because only some games read or
  //      modify EFB copies before using them as textures.
  //
  // - EFB to texture:
  //      Copies the requested EFB data to a texture object in VRAM, performing any color conversion
  //      using shaders.
  //      Advantage: Works for many games, since in most cases EFB copies aren't read or modified at
  //      all before being used as a texture again.
  //                 Since we don't do any further encoding or decoding here, this method is much
  //                 faster.
  //                 It also allows enhancing the visual quality by doing scaled EFB copies.
  //
  // - Hybrid EFB copies:
  //      1a) Whenever this function gets called, encode the requested EFB data to RAM (like EFB to
  //      RAM)
  //      1b) Set type to TCET_EC_DYNAMIC for all texture cache entries in the destination address
  //      range.
  //          If EFB copy caching is enabled, further checks will (try to) prevent redundant EFB
  //          copies.
  //      2) Check if a texture cache entry for the specified dstAddr already exists (i.e. if an EFB
  //      copy was triggered to that address before):
  //      2a) Entry doesn't exist:
  //          - Also copy the requested EFB data to a texture object in VRAM (like EFB to texture)
  //          - Create a texture cache entry for the target (type = TCET_EC_VRAM)
  //          - Store a hash of the encoded RAM data in the texcache entry.
  //      2b) Entry exists AND type is TCET_EC_VRAM:
  //          - Like case 2a, but reuse the old texcache entry instead of creating a new one.
  //      2c) Entry exists AND type is TCET_EC_DYNAMIC:
  //          - Only encode the texture to RAM (like EFB to RAM) and store a hash of the encoded
  //          data in the existing texcache entry.
  //          - Do NOT copy the requested EFB data to a VRAM object. Reason: the texture is dynamic,
  //          i.e. the CPU is modifying it. Storing a VRAM copy is useless, because we'd always end
  //          up deleting it and reloading the data from RAM anyway.
  //      3) If the EFB copy gets used as a texture, compare the source RAM hash with the hash you
  //      stored when encoding the EFB data to RAM.
  //      3a) If the two hashes match AND type is TCET_EC_VRAM, reuse the VRAM copy you created
  //      3b) If the two hashes differ AND type is TCET_EC_VRAM, screw your existing VRAM copy. Set
  //      type to TCET_EC_DYNAMIC.
  //          Redecode the source RAM data to a VRAM object. The entry basically behaves like a
  //          normal texture now.
  //      3c) If type is TCET_EC_DYNAMIC, treat the EFB copy like a normal texture.
  //      Advantage: Non-dynamic EFB copies can be visually enhanced like with EFB to texture.
  //                 Compatibility is as good as EFB to RAM.
  //      Disadvantage: Slower than EFB to texture and often even slower than EFB to RAM.
  //                    EFB copy cache depends on accurate texture hashing being enabled. However,
  //                    with accurate hashing you end up being as slow as without a copy cache
  //                    anyway.
  //
  // Disadvantage of all methods: Calling this function requires the GPU to perform a pipeline flush
  // which stalls any further CPU processing.
  const bool is_xfb_copy = !is_depth_copy && !isIntensity && dstFormat == EFBCopyFormat::XFB;
  bool copy_to_vram =
      g_ActiveConfig.backend_info.bSupportsCopyToVram && !g_ActiveConfig.bDisableCopyToVRAM;
  bool copy_to_ram =
      !(is_xfb_copy ? g_ActiveConfig.bSkipXFBCopyToRam : g_ActiveConfig.bSkipEFBCopyToRam) ||
      !copy_to_vram;

  u8* dst = Memory::GetPointer(dstAddr);
  if (dst == nullptr)
  {
    ERROR_LOG_FMT(VIDEO, "Trying to copy from EFB to invalid address {:#010x}", dstAddr);
    return;
  }

  // tex_w and tex_h are the native size of the texture in the GC memory.
  // The size scaled_* represents the emulated texture. Those differ
  // because of upscaling and because of yscaling of XFB copies.
  // For the latter, we keep the EFB resolution for the virtual XFB blit.
  u32 tex_w = width;
  u32 tex_h = height;
  u32 scaled_tex_w = g_renderer->EFBToScaledX(width);
  u32 scaled_tex_h = g_renderer->EFBToScaledY(height);

  if (scaleByHalf)
  {
    tex_w /= 2;
    tex_h /= 2;
    scaled_tex_w /= 2;
    scaled_tex_h /= 2;
  }

  if (!is_xfb_copy && !g_ActiveConfig.bCopyEFBScaled)
  {
    // No upscaling
    scaled_tex_w = tex_w;
    scaled_tex_h = tex_h;
  }

  // Get the base (in memory) format of this efb copy.
  TextureFormat baseFormat = TexDecoder_GetEFBCopyBaseFormat(dstFormat);

  u32 blockH = TexDecoder_GetBlockHeightInTexels(baseFormat);
  const u32 blockW = TexDecoder_GetBlockWidthInTexels(baseFormat);

  // Round up source height to multiple of block size
  u32 actualHeight = Common::AlignUp(tex_h, blockH);
  const u32 actualWidth = Common::AlignUp(tex_w, blockW);

  u32 num_blocks_y = actualHeight / blockH;
  const u32 num_blocks_x = actualWidth / blockW;

  // RGBA takes two cache lines per block; all others take one
  const u32 bytes_per_block = baseFormat == TextureFormat::RGBA8 ? 64 : 32;

  const u32 bytes_per_row = num_blocks_x * bytes_per_block;
  const u32 covered_range = num_blocks_y * dstStride;

  if (dstStride < bytes_per_row)
  {
    // This kind of efb copy results in a scrambled image.
    // I'm pretty sure no game actually wants to do this, it might be caused by a
    // programming bug in the game, or a CPU/Bounding box emulation issue with dolphin.
    // The copy_to_ram code path above handles this "correctly" and scrambles the image
    // but the copy_to_vram code path just saves and uses unscrambled texture instead.

    // To avoid a "incorrect" result, we simply skip doing the copy_to_vram code path
    // so if the game does try to use the scrambled texture, dolphin will grab the scrambled
    // texture (or black if copy_to_ram is also disabled) out of ram.
    ERROR_LOG_FMT(VIDEO, "Memory stride too small ({} < {})", dstStride, bytes_per_row);
    copy_to_vram = false;
  }

  // We also linear filtering for both box filtering and downsampling higher resolutions to 1x.
  // TODO: This only produces perfect downsampling for 2x IR, other resolutions will need more
  //       complex down filtering to average all pixels and produce the correct result.
  const bool linear_filter =
      !is_depth_copy && (scaleByHalf || g_renderer->GetEFBScale() != 1 || y_scale > 1.0f);

  TCacheEntry* entry = nullptr;
  if (copy_to_vram)
  {
    // create the texture
    const TextureConfig config(scaled_tex_w, scaled_tex_h, 1, g_framebuffer_manager->GetEFBLayers(),
                               1, AbstractTextureFormat::RGBA8, AbstractTextureFlag_RenderTarget);
    entry = AllocateCacheEntry(config);
    if (entry)
    {
      entry->SetGeneralParameters(dstAddr, 0, baseFormat, is_xfb_copy);
      entry->SetDimensions(tex_w, tex_h, 1);
      entry->frameCount = FRAMECOUNT_INVALID;
      if (is_xfb_copy)
      {
        entry->should_force_safe_hashing = is_xfb_copy;
        entry->SetXfbCopy(dstStride);
      }
      else
      {
        entry->SetEfbCopy(dstStride);
      }
      entry->may_have_overlapping_textures = false;
      entry->is_custom_tex = false;

      CopyEFBToCacheEntry(entry, is_depth_copy, srcRect, scaleByHalf, linear_filter, dstFormat,
                          isIntensity, gamma, clamp_top, clamp_bottom,
                          GetVRAMCopyFilterCoefficients(filter_coefficients));

      if (g_ActiveConfig.bDumpEFBTarget && !is_xfb_copy)
      {
        static int efb_count = 0;
        entry->texture->Save(
            fmt::format("{}efb_frame_{}.png", File::GetUserPath(D_DUMPTEXTURES_IDX), efb_count++),
            0);
      }

      if (g_ActiveConfig.bDumpXFBTarget && is_xfb_copy)
      {
        static int xfb_count = 0;
        entry->texture->Save(
            fmt::format("{}xfb_copy_{}.png", File::GetUserPath(D_DUMPTEXTURES_IDX), xfb_count++),
            0);
      }
    }
  }

  if (copy_to_ram)
  {
    EFBCopyFilterCoefficients coefficients = GetRAMCopyFilterCoefficients(filter_coefficients);
    PixelFormat srcFormat = bpmem.zcontrol.pixel_format;
    EFBCopyParams format(srcFormat, dstFormat, is_depth_copy, isIntensity,
                         NeedsCopyFilterInShader(coefficients));

    std::unique_ptr<AbstractStagingTexture> staging_texture = GetEFBCopyStagingTexture();
    if (staging_texture)
    {
      CopyEFB(staging_texture.get(), format, tex_w, bytes_per_row, num_blocks_y, dstStride, srcRect,
              scaleByHalf, linear_filter, y_scale, gamma, clamp_top, clamp_bottom, coefficients);

      // We can't defer if there is no VRAM copy (since we need to update the hash).
      if (!copy_to_vram || !g_ActiveConfig.bDeferEFBCopies)
      {
        // Immediately flush it.
        WriteEFBCopyToRAM(dst, bytes_per_row / sizeof(u32), num_blocks_y, dstStride,
                          std::move(staging_texture));
      }
      else
      {
        // Defer the flush until later.
        entry->pending_efb_copy = std::move(staging_texture);
        entry->pending_efb_copy_width = bytes_per_row / sizeof(u32);
        entry->pending_efb_copy_height = num_blocks_y;
        entry->pending_efb_copy_invalidated = false;
        m_pending_efb_copies.push_back(entry);
      }
    }
  }
  else
  {
    if (is_xfb_copy)
    {
      UninitializeXFBMemory(dst, dstStride, bytes_per_row, num_blocks_y);
    }
    else
    {
      // Hack: Most games don't actually need the correct texture data in RAM
      //       and we can just keep a copy in VRAM. We zero the memory so we
      //       can check it hasn't changed before using our copy in VRAM.
      u8* ptr = dst;
      for (u32 i = 0; i < num_blocks_y; i++)
      {
        std::memset(ptr, 0, bytes_per_row);
        ptr += dstStride;
      }
    }
  }

  // Invalidate all textures, if they are either fully overwritten by our efb copy, or if they
  // have a different stride than our efb copy. Partly overwritten textures with the same stride
  // as our efb copy are marked to check them for partial texture updates.
  // TODO: The logic to detect overlapping strided efb copies is not 100% accurate.
  bool strided_efb_copy = dstStride != bytes_per_row;
  auto iter = FindOverlappingTextures(dstAddr, covered_range);
  while (iter.first != iter.second)
  {
    TCacheEntry* overlapping_entry = iter.first->second;

    if (overlapping_entry->addr == dstAddr && overlapping_entry->is_xfb_copy)
    {
      for (auto& reference : overlapping_entry->references)
      {
        reference->reference_changed = true;
      }
    }

    if (overlapping_entry->OverlapsMemoryRange(dstAddr, covered_range))
    {
      u32 overlap_range = std::min(overlapping_entry->addr + overlapping_entry->size_in_bytes,
                                   dstAddr + covered_range) -
                          std::max(overlapping_entry->addr, dstAddr);
      if (!copy_to_vram || overlapping_entry->memory_stride != dstStride ||
          (!strided_efb_copy && overlapping_entry->size_in_bytes == overlap_range) ||
          (strided_efb_copy && overlapping_entry->size_in_bytes == overlap_range &&
           overlapping_entry->addr == dstAddr))
      {
        // Pending EFB copies which are completely covered by this new copy can simply be tossed,
        // instead of having to flush them later on, since this copy will write over everything.
        iter.first = InvalidateTexture(iter.first, true);
        continue;
      }

      // We don't want to change the may_have_overlapping_textures flag on XFB container entries
      // because otherwise they can't be re-used/updated, leaking textures for several frames.
      if (!overlapping_entry->is_xfb_container)
        overlapping_entry->may_have_overlapping_textures = true;

      // There are cases (Rogue Squadron 2 / Texas Holdem on Wiiware) where
      // for xfb copies the textures overlap which causes the hash of the first copy
      // to be different (from when it was originally created).  This has no implications
      // for XFB2Tex because the underlying memory doesn't change (dummy values) but
      // can affect XFB2Ram when we compare the texture cache copy hash with the
      // newly computed hash
      // By calculating the hash when we receive overlapping xfbs, we are able
      // to mitigate this
      if (overlapping_entry->is_xfb_copy && copy_to_ram)
      {
        overlapping_entry->hash = overlapping_entry->CalculateHash();
      }

      // Do not load textures by hash, if they were at least partly overwritten by an efb copy.
      // In this case, comparing the hash is not enough to check, if two textures are identical.
      if (overlapping_entry->textures_by_hash_iter != textures_by_hash.end())
      {
        textures_by_hash.erase(overlapping_entry->textures_by_hash_iter);
        overlapping_entry->textures_by_hash_iter = textures_by_hash.end();
      }
    }
    ++iter.first;
  }

  if (OpcodeDecoder::g_record_fifo_data)
  {
    // Mark the memory behind this efb copy as dynamicly generated for the Fifo log
    u32 address = dstAddr;
    for (u32 i = 0; i < num_blocks_y; i++)
    {
      FifoRecorder::GetInstance().UseMemory(address, bytes_per_row, MemoryUpdate::TEXTURE_MAP,
                                            true);
      address += dstStride;
    }
  }

  // Even if the copy is deferred, still compute the hash. This way if the copy is used as a texture
  // in a subsequent draw before it is flushed, it will have the same hash.
  if (entry)
  {
    const u64 hash = entry->CalculateHash();
    entry->SetHashes(hash, hash);
    textures_by_address.emplace(dstAddr, entry);
  }
}

void TextureCacheBase::FlushEFBCopies()
{
  if (m_pending_efb_copies.empty())
    return;

  for (TCacheEntry* entry : m_pending_efb_copies)
    FlushEFBCopy(entry);
  m_pending_efb_copies.clear();
}

void TextureCacheBase::WriteEFBCopyToRAM(u8* dst_ptr, u32 width, u32 height, u32 stride,
                                         std::unique_ptr<AbstractStagingTexture> staging_texture)
{
  MathUtil::Rectangle<int> copy_rect(0, 0, static_cast<int>(width), static_cast<int>(height));
  staging_texture->ReadTexels(copy_rect, dst_ptr, stride);
  ReleaseEFBCopyStagingTexture(std::move(staging_texture));
}

void TextureCacheBase::FlushEFBCopy(TCacheEntry* entry)
{
  // Copy from texture -> guest memory.
  u8* const dst = Memory::GetPointer(entry->addr);
  WriteEFBCopyToRAM(dst, entry->pending_efb_copy_width, entry->pending_efb_copy_height,
                    entry->memory_stride, std::move(entry->pending_efb_copy));

  // If the EFB copy was invalidated (e.g. the bloom case mentioned in InvalidateTexture), now is
  // the time to clean up the TCacheEntry. In which case, we don't need to compute the new hash of
  // the RAM copy. But we need to clean up the TCacheEntry, as InvalidateTexture doesn't free it.
  if (entry->pending_efb_copy_invalidated)
  {
    delete entry;
    return;
  }

  // Re-hash the texture now that the guest memory is populated.
  // This should be safe because we'll catch any writes before the game can modify it.
  const u64 hash = entry->CalculateHash();
  entry->SetHashes(hash, hash);

  // Check for any overlapping XFB copies which now need the hash recomputed.
  // See the comment above regarding Rogue Squadron 2.
  if (entry->is_xfb_copy)
  {
    const u32 covered_range = entry->pending_efb_copy_height * entry->memory_stride;
    auto range = FindOverlappingTextures(entry->addr, covered_range);
    for (auto iter = range.first; iter != range.second; ++iter)
    {
      TCacheEntry* overlapping_entry = iter->second;
      if (overlapping_entry->may_have_overlapping_textures && overlapping_entry->is_xfb_copy &&
          overlapping_entry->OverlapsMemoryRange(entry->addr, covered_range))
      {
        const u64 overlapping_hash = overlapping_entry->CalculateHash();
        entry->SetHashes(overlapping_hash, overlapping_hash);
      }
    }
  }
}

std::unique_ptr<AbstractStagingTexture> TextureCacheBase::GetEFBCopyStagingTexture()
{
  // Pull off the back first to re-use the most frequently used textures.
  if (!m_efb_copy_staging_texture_pool.empty())
  {
    auto ptr = std::move(m_efb_copy_staging_texture_pool.back());
    m_efb_copy_staging_texture_pool.pop_back();
    return ptr;
  }

  std::unique_ptr<AbstractStagingTexture> tex = g_renderer->CreateStagingTexture(
      StagingTextureType::Readback, m_efb_encoding_texture->GetConfig());
  if (!tex)
    WARN_LOG_FMT(VIDEO, "Failed to create EFB copy staging texture");

  return tex;
}

void TextureCacheBase::ReleaseEFBCopyStagingTexture(std::unique_ptr<AbstractStagingTexture> tex)
{
  m_efb_copy_staging_texture_pool.push_back(std::move(tex));
}

void TextureCacheBase::UninitializeXFBMemory(u8* dst, u32 stride, u32 bytes_per_row,
                                             u32 num_blocks_y)
{
  // Originally, we planned on using a 'key color'
  // for alpha to address partial xfbs (Mario Strikers / Chicken Little).
  // This work was removed since it was unfinished but there
  // was still a desire to differentiate between the old and the new approach
  // which is why we still set uninitialized xfb memory to fuchsia
  // (Y=1,U=254,V=254) instead of dark green (Y=0,U=0,V=0) in YUV
  // like is done in the EFB path.

#if defined(_M_X86) || defined(_M_X86_64)
  __m128i sixteenBytes = _mm_set1_epi16((s16)(u16)0x8080);
#endif

  for (u32 i = 0; i < num_blocks_y; i++)
  {
    u32 size = bytes_per_row;
    u8* rowdst = dst;
#if defined(_M_X86) || defined(_M_X86_64)
    while (size >= 16)
    {
      _mm_storeu_si128((__m128i*)rowdst, sixteenBytes);
      size -= 16;
      rowdst += 16;
    }
#endif
    for (u32 offset = 0; offset < size; offset++)
      rowdst[offset] = 0x80;
    dst += stride;
  }
}

TextureCacheBase::TCacheEntry* TextureCacheBase::AllocateCacheEntry(const TextureConfig& config)
{
  std::optional<TexPoolEntry> alloc = AllocateTexture(config);
  if (!alloc)
    return nullptr;

  TCacheEntry* cacheEntry =
      new TCacheEntry(std::move(alloc->texture), std::move(alloc->framebuffer));
  cacheEntry->textures_by_hash_iter = textures_by_hash.end();
  cacheEntry->id = last_entry_id++;
  return cacheEntry;
}

std::optional<TextureCacheBase::TexPoolEntry>
TextureCacheBase::AllocateTexture(const TextureConfig& config)
{
  TexPool::iterator iter = FindMatchingTextureFromPool(config);
  if (iter != texture_pool.end())
  {
    auto entry = std::move(iter->second);
    texture_pool.erase(iter);
    return std::move(entry);
  }

  std::unique_ptr<AbstractTexture> texture = g_renderer->CreateTexture(config);
  if (!texture)
  {
    WARN_LOG_FMT(VIDEO, "Failed to allocate a {}x{}x{} texture", config.width, config.height,
                 config.layers);
    return {};
  }

  std::unique_ptr<AbstractFramebuffer> framebuffer;
  if (config.IsRenderTarget())
  {
    framebuffer = g_renderer->CreateFramebuffer(texture.get(), nullptr);
    if (!framebuffer)
    {
      WARN_LOG_FMT(VIDEO, "Failed to allocate a {}x{}x{} framebuffer", config.width, config.height,
                   config.layers);
      return {};
    }
  }

  INCSTAT(g_stats.num_textures_created);
  return TexPoolEntry(std::move(texture), std::move(framebuffer));
}

TextureCacheBase::TexPool::iterator
TextureCacheBase::FindMatchingTextureFromPool(const TextureConfig& config)
{
  // Find a texture from the pool that does not have a frameCount of FRAMECOUNT_INVALID.
  // This prevents a texture from being used twice in a single frame with different data,
  // which potentially means that a driver has to maintain two copies of the texture anyway.
  // Render-target textures are fine through, as they have to be generated in a seperated pass.
  // As non-render-target textures are usually static, this should not matter much.
  auto range = texture_pool.equal_range(config);
  auto matching_iter = std::find_if(range.first, range.second, [](const auto& iter) {
    return iter.first.IsRenderTarget() || iter.second.frameCount != FRAMECOUNT_INVALID;
  });
  return matching_iter != range.second ? matching_iter : texture_pool.end();
}

TextureCacheBase::TexAddrCache::iterator
TextureCacheBase::GetTexCacheIter(TextureCacheBase::TCacheEntry* entry)
{
  auto iter_range = textures_by_address.equal_range(entry->addr);
  TexAddrCache::iterator iter = iter_range.first;
  while (iter != iter_range.second)
  {
    if (iter->second == entry)
    {
      return iter;
    }
    ++iter;
  }
  return textures_by_address.end();
}

std::pair<TextureCacheBase::TexAddrCache::iterator, TextureCacheBase::TexAddrCache::iterator>
TextureCacheBase::FindOverlappingTextures(u32 addr, u32 size_in_bytes)
{
  // We index by the starting address only, so there is no way to query all textures
  // which end after the given addr. But the GC textures have a limited size, so we
  // look for all textures which have a start address bigger than addr minus the maximal
  // texture size. But this yields false-positives which must be checked later on.

  // 1024 x 1024 texel times 8 nibbles per texel
  constexpr u32 max_texture_size = 1024 * 1024 * 4;
  u32 lower_addr = addr > max_texture_size ? addr - max_texture_size : 0;
  auto begin = textures_by_address.lower_bound(lower_addr);
  auto end = textures_by_address.upper_bound(addr + size_in_bytes);

  return std::make_pair(begin, end);
}

TextureCacheBase::TexAddrCache::iterator
TextureCacheBase::InvalidateTexture(TexAddrCache::iterator iter, bool discard_pending_efb_copy)
{
  if (iter == textures_by_address.end())
    return textures_by_address.end();

  TCacheEntry* entry = iter->second;

  if (entry->textures_by_hash_iter != textures_by_hash.end())
  {
    textures_by_hash.erase(entry->textures_by_hash_iter);
    entry->textures_by_hash_iter = textures_by_hash.end();
  }

  for (size_t i = 0; i < bound_textures.size(); ++i)
  {
    // If the entry is currently bound and not invalidated, keep it, but mark it as invalidated.
    // This way it can still be used via tmem cache emulation, but nothing else.
    // Spyro: A Hero's Tail is known for using such overwritten textures.
    if (bound_textures[i] == entry && IsValidBindPoint(static_cast<u32>(i)))
    {
      bound_textures[i]->tmem_only = true;
      return ++iter;
    }
  }

  // If this is a pending EFB copy, we don't want to flush it here.
  // Why? Because let's say a game is rendering a bloom-type effect, using EFB copies to essentially
  // downscale the framebuffer. Copy from EFB->Texture, draw texture to EFB, copy EFB->Texture,
  // draw, repeat. The second copy will invalidate the first, forcing a flush. Which means we lose
  // any benefit of EFB copy batching. So instead, let's just leave the EFB copy pending, but remove
  // it from the texture cache. This way we don't use the old VRAM copy. When the EFB copies are
  // eventually flushed, they will overwrite each other, and the end result should be the same.
  if (entry->pending_efb_copy)
  {
    if (discard_pending_efb_copy)
    {
      // If the RAM copy is being completely overwritten by a new EFB copy, we can discard the
      // existing pending copy, and not bother waiting for it in the future. This happens in
      // Xenoblade's sunset scene, where 35 copies are done per frame, and 25 of them are
      // copied to the same address, and can be skipped.
      ReleaseEFBCopyStagingTexture(std::move(entry->pending_efb_copy));
      auto pending_it = std::find(m_pending_efb_copies.begin(), m_pending_efb_copies.end(), entry);
      if (pending_it != m_pending_efb_copies.end())
        m_pending_efb_copies.erase(pending_it);
    }
    else
    {
      entry->pending_efb_copy_invalidated = true;
    }
  }

  auto config = entry->texture->GetConfig();
  texture_pool.emplace(config,
                       TexPoolEntry(std::move(entry->texture), std::move(entry->framebuffer)));

  // Don't delete if there's a pending EFB copy, as we need the TCacheEntry alive.
  if (!entry->pending_efb_copy)
    delete entry;

  return textures_by_address.erase(iter);
}

bool TextureCacheBase::CreateUtilityTextures()
{
  constexpr TextureConfig encoding_texture_config(
      EFB_WIDTH * 4, 1024, 1, 1, 1, AbstractTextureFormat::BGRA8, AbstractTextureFlag_RenderTarget);
  m_efb_encoding_texture = g_renderer->CreateTexture(encoding_texture_config);
  if (!m_efb_encoding_texture)
    return false;

  m_efb_encoding_framebuffer = g_renderer->CreateFramebuffer(m_efb_encoding_texture.get(), nullptr);
  if (!m_efb_encoding_framebuffer)
    return false;

  if (g_ActiveConfig.backend_info.bSupportsGPUTextureDecoding)
  {
    constexpr TextureConfig decoding_texture_config(
        1024, 1024, 1, 1, 1, AbstractTextureFormat::RGBA8, AbstractTextureFlag_ComputeImage);
    m_decoding_texture = g_renderer->CreateTexture(decoding_texture_config);
    if (!m_decoding_texture)
      return false;
  }

  return true;
}

void TextureCacheBase::CopyEFBToCacheEntry(TCacheEntry* entry, bool is_depth_copy,
                                           const MathUtil::Rectangle<int>& src_rect,
                                           bool scale_by_half, bool linear_filter,
                                           EFBCopyFormat dst_format, bool is_intensity, float gamma,
                                           bool clamp_top, bool clamp_bottom,
                                           const EFBCopyFilterCoefficients& filter_coefficients)
{
  // Flush EFB pokes first, as they're expected to be included.
  g_framebuffer_manager->FlushEFBPokes();

  // Get the pipeline which we will be using. If the compilation failed, this will be null.
  const AbstractPipeline* copy_pipeline =
      g_shader_cache->GetEFBCopyToVRAMPipeline(TextureConversionShaderGen::GetShaderUid(
          dst_format, is_depth_copy, is_intensity, scale_by_half,
          NeedsCopyFilterInShader(filter_coefficients)));
  if (!copy_pipeline)
  {
    WARN_LOG_FMT(VIDEO, "Skipping EFB copy to VRAM due to missing pipeline.");
    return;
  }

  const auto scaled_src_rect = g_renderer->ConvertEFBRectangle(src_rect);
  const auto framebuffer_rect = g_renderer->ConvertFramebufferRectangle(
      scaled_src_rect, g_framebuffer_manager->GetEFBFramebuffer());
  AbstractTexture* src_texture =
      is_depth_copy ? g_framebuffer_manager->ResolveEFBDepthTexture(framebuffer_rect) :
                      g_framebuffer_manager->ResolveEFBColorTexture(framebuffer_rect);

  src_texture->FinishedRendering();
  g_renderer->BeginUtilityDrawing();

  // Fill uniform buffer.
  struct Uniforms
  {
    float src_left, src_top, src_width, src_height;
    float filter_coefficients[3];
    float gamma_rcp;
    float clamp_top;
    float clamp_bottom;
    float pixel_height;
    u32 padding;
  };
  Uniforms uniforms;
  const float rcp_efb_width = 1.0f / static_cast<float>(g_framebuffer_manager->GetEFBWidth());
  const float rcp_efb_height = 1.0f / static_cast<float>(g_framebuffer_manager->GetEFBHeight());
  uniforms.src_left = framebuffer_rect.left * rcp_efb_width;
  uniforms.src_top = framebuffer_rect.top * rcp_efb_height;
  uniforms.src_width = framebuffer_rect.GetWidth() * rcp_efb_width;
  uniforms.src_height = framebuffer_rect.GetHeight() * rcp_efb_height;
  uniforms.filter_coefficients[0] = filter_coefficients.upper;
  uniforms.filter_coefficients[1] = filter_coefficients.middle;
  uniforms.filter_coefficients[2] = filter_coefficients.lower;
  uniforms.gamma_rcp = 1.0f / gamma;
  uniforms.clamp_top = clamp_top ? framebuffer_rect.top * rcp_efb_height : 0.0f;
  uniforms.clamp_bottom = clamp_bottom ? framebuffer_rect.bottom * rcp_efb_height : 1.0f;
  uniforms.pixel_height = g_ActiveConfig.bCopyEFBScaled ? rcp_efb_height : 1.0f / EFB_HEIGHT;
  uniforms.padding = 0;
  g_vertex_manager->UploadUtilityUniforms(&uniforms, sizeof(uniforms));

  // Use the copy pipeline to render the VRAM copy.
  g_renderer->SetAndDiscardFramebuffer(entry->framebuffer.get());
  g_renderer->SetViewportAndScissor(entry->framebuffer->GetRect());
  g_renderer->SetPipeline(copy_pipeline);
  g_renderer->SetTexture(0, src_texture);
  g_renderer->SetSamplerState(0, linear_filter ? RenderState::GetLinearSamplerState() :
                                                 RenderState::GetPointSamplerState());
  g_renderer->Draw(0, 3);
  g_renderer->EndUtilityDrawing();
  entry->texture->FinishedRendering();
}

void TextureCacheBase::CopyEFB(AbstractStagingTexture* dst, const EFBCopyParams& params,
                               u32 native_width, u32 bytes_per_row, u32 num_blocks_y,
                               u32 memory_stride, const MathUtil::Rectangle<int>& src_rect,
                               bool scale_by_half, bool linear_filter, float y_scale, float gamma,
                               bool clamp_top, bool clamp_bottom,
                               const EFBCopyFilterCoefficients& filter_coefficients)
{
  // Flush EFB pokes first, as they're expected to be included.
  g_framebuffer_manager->FlushEFBPokes();

  // Get the pipeline which we will be using. If the compilation failed, this will be null.
  const AbstractPipeline* copy_pipeline = g_shader_cache->GetEFBCopyToRAMPipeline(params);
  if (!copy_pipeline)
  {
    WARN_LOG_FMT(VIDEO, "Skipping EFB copy to VRAM due to missing pipeline.");
    return;
  }

  const auto scaled_src_rect = g_renderer->ConvertEFBRectangle(src_rect);
  const auto framebuffer_rect = g_renderer->ConvertFramebufferRectangle(
      scaled_src_rect, g_framebuffer_manager->GetEFBFramebuffer());
  AbstractTexture* src_texture =
      params.depth ? g_framebuffer_manager->ResolveEFBDepthTexture(framebuffer_rect) :
                     g_framebuffer_manager->ResolveEFBColorTexture(framebuffer_rect);

  src_texture->FinishedRendering();
  g_renderer->BeginUtilityDrawing();

  // Fill uniform buffer.
  struct Uniforms
  {
    std::array<s32, 4> position_uniform;
    float y_scale;
    float gamma_rcp;
    float clamp_top;
    float clamp_bottom;
    float filter_coefficients[3];
    u32 padding;
  };
  Uniforms encoder_params;
  const float rcp_efb_height = 1.0f / static_cast<float>(g_framebuffer_manager->GetEFBHeight());
  encoder_params.position_uniform[0] = src_rect.left;
  encoder_params.position_uniform[1] = src_rect.top;
  encoder_params.position_uniform[2] = static_cast<s32>(native_width);
  encoder_params.position_uniform[3] = scale_by_half ? 2 : 1;
  encoder_params.y_scale = y_scale;
  encoder_params.gamma_rcp = 1.0f / gamma;
  encoder_params.clamp_top = clamp_top ? framebuffer_rect.top * rcp_efb_height : 0.0f;
  encoder_params.clamp_bottom = clamp_bottom ? framebuffer_rect.bottom * rcp_efb_height : 1.0f;
  encoder_params.filter_coefficients[0] = filter_coefficients.upper;
  encoder_params.filter_coefficients[1] = filter_coefficients.middle;
  encoder_params.filter_coefficients[2] = filter_coefficients.lower;
  g_vertex_manager->UploadUtilityUniforms(&encoder_params, sizeof(encoder_params));

  // Because the shader uses gl_FragCoord and we read it back, we must render to the lower-left.
  const u32 render_width = bytes_per_row / sizeof(u32);
  const u32 render_height = num_blocks_y;
  const auto encode_rect = MathUtil::Rectangle<int>(0, 0, render_width, render_height);

  // Render to GPU texture, and then copy to CPU-accessible texture.
  g_renderer->SetAndDiscardFramebuffer(m_efb_encoding_framebuffer.get());
  g_renderer->SetViewportAndScissor(encode_rect);
  g_renderer->SetPipeline(copy_pipeline);
  g_renderer->SetTexture(0, src_texture);
  g_renderer->SetSamplerState(0, linear_filter ? RenderState::GetLinearSamplerState() :
                                                 RenderState::GetPointSamplerState());
  g_renderer->Draw(0, 3);
  dst->CopyFromTexture(m_efb_encoding_texture.get(), encode_rect, 0, 0, encode_rect);
  g_renderer->EndUtilityDrawing();

  // Flush if there's sufficient draws between this copy and the last.
  g_vertex_manager->OnEFBCopyToRAM();
}

bool TextureCacheBase::DecodeTextureOnGPU(TCacheEntry* entry, u32 dst_level, const u8* data,
                                          u32 data_size, TextureFormat format, u32 width,
                                          u32 height, u32 aligned_width, u32 aligned_height,
                                          u32 row_stride, const u8* palette,
                                          TLUTFormat palette_format)
{
  const auto* info = TextureConversionShaderTiled::GetDecodingShaderInfo(format);
  if (!info)
    return false;

  const AbstractShader* shader = g_shader_cache->GetTextureDecodingShader(format, palette_format);
  if (!shader)
    return false;

  // Copy to GPU-visible buffer, aligned to the data type.
  const u32 bytes_per_buffer_elem =
      VertexManagerBase::GetTexelBufferElementSize(info->buffer_format);

  // Allocate space in stream buffer, and copy texture + palette across.
  u32 src_offset = 0, palette_offset = 0;
  if (info->palette_size > 0)
  {
    if (!g_vertex_manager->UploadTexelBuffer(data, data_size, info->buffer_format, &src_offset,
                                             palette, info->palette_size,
                                             TEXEL_BUFFER_FORMAT_R16_UINT, &palette_offset))
    {
      return false;
    }
  }
  else
  {
    if (!g_vertex_manager->UploadTexelBuffer(data, data_size, info->buffer_format, &src_offset))
      return false;
  }

  // Set up uniforms.
  struct Uniforms
  {
    u32 dst_width, dst_height;
    u32 src_width, src_height;
    u32 src_offset, src_row_stride;
    u32 palette_offset, unused;
  } uniforms = {width,          height,     aligned_width,
                aligned_height, src_offset, row_stride / bytes_per_buffer_elem,
                palette_offset};
  g_vertex_manager->UploadUtilityUniforms(&uniforms, sizeof(uniforms));
  g_renderer->SetComputeImageTexture(m_decoding_texture.get(), false, true);

  auto dispatch_groups =
      TextureConversionShaderTiled::GetDispatchCount(info, aligned_width, aligned_height);
  g_renderer->DispatchComputeShader(shader, dispatch_groups.first, dispatch_groups.second, 1);

  // Copy from decoding texture -> final texture
  // This is because we don't want to have to create compute view for every layer
  const auto copy_rect = entry->texture->GetConfig().GetMipRect(dst_level);
  entry->texture->CopyRectangleFromTexture(m_decoding_texture.get(), copy_rect, 0, 0, copy_rect, 0,
                                           dst_level);
  entry->texture->FinishedRendering();
  return true;
}

u32 TextureCacheBase::TCacheEntry::BytesPerRow() const
{
  const u32 blockW = TexDecoder_GetBlockWidthInTexels(format.texfmt);

  // Round up source height to multiple of block size
  const u32 actualWidth = Common::AlignUp(native_width, blockW);

  const u32 numBlocksX = actualWidth / blockW;

  // RGBA takes two cache lines per block; all others take one
  const u32 bytes_per_block = format == TextureFormat::RGBA8 ? 64 : 32;

  return numBlocksX * bytes_per_block;
}

u32 TextureCacheBase::TCacheEntry::NumBlocksY() const
{
  u32 blockH = TexDecoder_GetBlockHeightInTexels(format.texfmt);
  // Round up source height to multiple of block size
  u32 actualHeight = Common::AlignUp(native_height, blockH);

  return actualHeight / blockH;
}

void TextureCacheBase::TCacheEntry::SetXfbCopy(u32 stride)
{
  is_efb_copy = false;
  is_xfb_copy = true;
  is_xfb_container = false;
  memory_stride = stride;

  ASSERT_MSG(VIDEO, memory_stride >= BytesPerRow(), "Memory stride is too small");

  size_in_bytes = memory_stride * NumBlocksY();
}

void TextureCacheBase::TCacheEntry::SetEfbCopy(u32 stride)
{
  is_efb_copy = true;
  is_xfb_copy = false;
  is_xfb_container = false;
  memory_stride = stride;

  ASSERT_MSG(VIDEO, memory_stride >= BytesPerRow(), "Memory stride is too small");

  size_in_bytes = memory_stride * NumBlocksY();
}

void TextureCacheBase::TCacheEntry::SetNotCopy()
{
  is_efb_copy = false;
  is_xfb_copy = false;
  is_xfb_container = false;
}

int TextureCacheBase::TCacheEntry::HashSampleSize() const
{
  if (should_force_safe_hashing)
  {
    return 0;
  }

  return g_ActiveConfig.iSafeTextureCache_ColorSamples;
}

u64 TextureCacheBase::TCacheEntry::CalculateHash() const
{
  const u32 bytes_per_row = BytesPerRow();
  const u32 hash_sample_size = HashSampleSize();
  u8* ptr = Memory::GetPointer(addr);
  if (memory_stride == bytes_per_row)
  {
    return Common::GetHash64(ptr, size_in_bytes, hash_sample_size);
  }
  else
  {
    const u32 num_blocks_y = NumBlocksY();
    u64 temp_hash = size_in_bytes;

    u32 samples_per_row = 0;
    if (hash_sample_size != 0)
    {
      // Hash at least 4 samples per row to avoid hashing in a bad pattern, like just on the left
      // side of the efb copy
      samples_per_row = std::max(hash_sample_size / num_blocks_y, 4u);
    }

    for (u32 i = 0; i < num_blocks_y; i++)
    {
      // Multiply by a prime number to mix the hash up a bit. This prevents identical blocks from
      // canceling each other out
      temp_hash = (temp_hash * 397) ^ Common::GetHash64(ptr, bytes_per_row, samples_per_row);
      ptr += memory_stride;
    }
    return temp_hash;
  }
}

TextureCacheBase::TexPoolEntry::TexPoolEntry(std::unique_ptr<AbstractTexture> tex,
                                             std::unique_ptr<AbstractFramebuffer> fb)
    : texture(std::move(tex)), framebuffer(std::move(fb))
{
}<|MERGE_RESOLUTION|>--- conflicted
+++ resolved
@@ -1712,14 +1712,10 @@
 
   // Create a new VRAM texture, and fill it with the data from guest RAM.
   entry = AllocateCacheEntry(TextureConfig(width, height, 1, 1, 1, AbstractTextureFormat::RGBA8,
-<<<<<<< HEAD
     AbstractTextureFlag_RenderTarget));
-=======
-                                           AbstractTextureFlag_RenderTarget));
 
   // Compute total texture size. XFB textures aren't tiled, so this is simple.
   const u32 total_size = height * stride;
->>>>>>> ff08b857
   entry->SetGeneralParameters(address, total_size,
     TextureAndTLUTFormat(TextureFormat::XFB, TLUTFormat::IA8), true);
   entry->SetDimensions(width, height, 1);
