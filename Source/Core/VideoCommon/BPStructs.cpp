--- conflicted
+++ resolved
@@ -299,8 +299,7 @@
                     destAddr, srcRect.left, srcRect.top, srcRect.right, srcRect.bottom,
                     bpmem.copyTexSrcWH.x + 1, destStride, height, yScale);
 
-<<<<<<< HEAD
-      //bool is_depth_copy = bpmem.zcontrol.pixel_format == PEControl::Z24;
+      //bool is_depth_copy = bpmem.zcontrol.pixel_format == PixelFormat::Z24;
       //auto one = std::chrono::high_resolution_clock::now();
       //g_texture_cache->CopyRenderTargetToTexture(
       //    destAddr, EFBCopyFormat::XFB, copy_width, height, destStride, is_depth_copy, srcRect,
@@ -308,13 +307,6 @@
       //    bpmem.triggerEFBCopy.clamp_bottom, bpmem.copyfilter.GetCoefficients());
       //auto two = std::chrono::high_resolution_clock::now();
       //WARN_LOG(SLIPPI, "timer: %d", (two - one).count());
-=======
-      bool is_depth_copy = bpmem.zcontrol.pixel_format == PixelFormat::Z24;
-      g_texture_cache->CopyRenderTargetToTexture(
-          destAddr, EFBCopyFormat::XFB, copy_width, height, destStride, is_depth_copy, srcRect,
-          false, false, yScale, s_gammaLUT[PE_copy.gamma], bpmem.triggerEFBCopy.clamp_top,
-          bpmem.triggerEFBCopy.clamp_bottom, bpmem.copyfilter.GetCoefficients());
->>>>>>> ff08b857
 
       // This stays in to signal end of a "frame"
       g_renderer->RenderToXFB(destAddr, srcRect, destStride, height, s_gammaLUT[PE_copy.gamma]);
