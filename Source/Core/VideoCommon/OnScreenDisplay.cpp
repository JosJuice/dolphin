// Copyright 2009 Dolphin Emulator Project
// Licensed under GPLv2+
// Refer to the license.txt file included.

#include "VideoCommon/OnScreenDisplay.h"

#include <algorithm>
#include <atomic>
#include <map>
#include <mutex>
#include <string>

#include <fmt/format.h>
#include <imgui.h>

#include "AudioCommon/AudioCommon.h"
#include "Common/CommonTypes.h"
#include "Common/Config/Config.h"
#include "Common/Timer.h"
#include "Core/Config/MainSettings.h"
#include "Core/ConfigManager.h"
#include "Core/Slippi/SlippiPlayback.h"

#ifdef IS_PLAYBACK
#ifndef IMGUI_DEFINE_MATH_OPERATORS
#define IMGUI_DEFINE_MATH_OPERATORS
#endif

#include <imgui_internal.h>
#include "Common/Logging/Log.h"
#include "Core/Core.h"
#include "Core/Host.h"
#include "VideoCommon/IconsFontAwesome4.h"

extern std::unique_ptr<SlippiPlaybackStatus> g_playbackStatus;
#endif

namespace OSD
{
constexpr float LEFT_MARGIN = 10.0f;         // Pixels to the left of OSD messages.
constexpr float TOP_MARGIN = 10.0f;          // Pixels above the first OSD message.
constexpr float WINDOW_PADDING = 4.0f;       // Pixels between subsequent OSD messages.
constexpr float MESSAGE_FADE_TIME = 1000.f;  // Ms to fade OSD messages at the end of their life.
constexpr float MESSAGE_DROP_TIME = 5000.f;  // Ms to drop OSD messages that has yet to ever render.

static std::atomic<int> s_obscured_pixels_left = 0;
static std::atomic<int> s_obscured_pixels_top = 0;

struct Message
{
  Message() = default;
  Message(std::string text_, u32 timestamp_, u32 duration_, u32 color_)
      : text(std::move(text_)), timestamp(timestamp_), duration(duration_), color(color_)
  {
  }
  std::string text;
  u32 timestamp = 0;
  u32 duration = 0;
  bool ever_drawn = false;
  u32 color = 0;
};
static std::multimap<MessageType, Message> s_messages;
static std::mutex s_messages_mutex;

static ImVec4 ARGBToImVec4(const u32 argb)
{
  return ImVec4(static_cast<float>((argb >> 16) & 0xFF) / 255.0f,
                static_cast<float>((argb >> 8) & 0xFF) / 255.0f,
                static_cast<float>((argb >> 0) & 0xFF) / 255.0f,
                static_cast<float>((argb >> 24) & 0xFF) / 255.0f);
}

static float DrawMessage(int index, Message& msg, const ImVec2& position, int time_left)
{
  // We have to provide a window name, and these shouldn't be duplicated.
  // So instead, we generate a name based on the number of messages drawn.
  const std::string window_name = fmt::format("osd_{}", index);

  // The size must be reset, otherwise the length of old messages could influence new ones.
  ImGui::SetNextWindowPos(position);
  ImGui::SetNextWindowSize(ImVec2(0.0f, 0.0f));

  // Gradually fade old messages away (except in their first frame)
  const float fade_time = std::max(std::min(MESSAGE_FADE_TIME, (float)msg.duration), 1.f);
  const float alpha = std::clamp(time_left / fade_time, 0.f, 1.f);
  ImGui::PushStyleVar(ImGuiStyleVar_Alpha, msg.ever_drawn ? alpha : 1.0);

  float window_height = 0.0f;
  if (ImGui::Begin(window_name.c_str(), nullptr,
                   ImGuiWindowFlags_NoTitleBar | ImGuiWindowFlags_NoInputs |
                       ImGuiWindowFlags_NoMove | ImGuiWindowFlags_NoSavedSettings |
                       ImGuiWindowFlags_NoScrollbar | ImGuiWindowFlags_NoNav |
                       ImGuiWindowFlags_AlwaysAutoResize | ImGuiWindowFlags_NoFocusOnAppearing))
  {
    // Use %s in case message contains %.
    ImGui::TextColored(ARGBToImVec4(msg.color), "%s", msg.text.c_str());
    window_height =
        ImGui::GetWindowSize().y + (WINDOW_PADDING * ImGui::GetIO().DisplayFramebufferScale.y);
  }

  ImGui::End();
  ImGui::PopStyleVar();

  msg.ever_drawn = true;

  return window_height;
}

void AddTypedMessage(MessageType type, std::string message, u32 ms, u32 argb)
{
  std::lock_guard lock{s_messages_mutex};
  s_messages.erase(type);
  s_messages.emplace(type, Message(std::move(message), Common::Timer::GetTimeMs() + ms, ms, argb));
}

void AddMessage(std::string message, u32 ms, u32 argb)
{
  std::lock_guard lock{s_messages_mutex};
  s_messages.emplace(MessageType::Typeless,
                     Message(std::move(message), Common::Timer::GetTimeMs() + ms, ms, argb));
}

void DrawMessages()
{
  const bool draw_messages = Config::Get(Config::MAIN_OSD_MESSAGES);
  const u32 now = Common::Timer::GetTimeMs();
  const float current_x =
      LEFT_MARGIN * ImGui::GetIO().DisplayFramebufferScale.x + s_obscured_pixels_left;
  float current_y = TOP_MARGIN * ImGui::GetIO().DisplayFramebufferScale.y + s_obscured_pixels_top;
  int index = 0;

  std::lock_guard lock{s_messages_mutex};

  for (auto it = s_messages.begin(); it != s_messages.end();)
  {
    Message& msg = it->second;
    const int time_left = static_cast<int>(msg.timestamp - now);

    // Make sure we draw them at least once if they were printed with 0ms,
    // unless enough time has expired, in that case, we drop them
    if (time_left <= 0 && (msg.ever_drawn || -time_left >= MESSAGE_DROP_TIME))
    {
      it = s_messages.erase(it);
      continue;
    }
    else
    {
      ++it;
    }

    if (draw_messages)
      current_y += DrawMessage(index++, msg, ImVec2(current_x, current_y), time_left);
  }
}

void ClearMessages()
{
  std::lock_guard lock{s_messages_mutex};
  s_messages.clear();
}

void SetObscuredPixelsLeft(int width)
{
  s_obscured_pixels_left = width;
}

void SetObscuredPixelsTop(int height)
{
  s_obscured_pixels_top = height;
}
<<<<<<< HEAD

#ifdef IS_PLAYBACK
static float height = 1080.0f;
static float scaled_height = height;
static float width = 1920.0f;
static s32 frame = 0;

static std::string GetTimeForFrame(s32 currFrame)
{
  int currSeconds = int((currFrame - Slippi::GAME_FIRST_FRAME) / 60);
  int currMinutes = (int)(currSeconds / 60);
  int currRemainder = (int)(currSeconds % 60);
  // Position string (i.e. MM:SS)
  char currTime[6];
  sprintf(currTime, "%02d:%02d", currMinutes, currRemainder);
  return std::string(currTime);
}

bool show_help = false;
bool show_settings = false;
u32 idle_tick = Common::Timer::GetTimeMs();
ImVec2 prev_mouse(0, 0);

bool ButtonCustom(
  const char* label,
  const ImVec2& size_arg,
  ImU32 fill = ImGui::GetColorU32(ImVec4(0.0f, 0.0f, 0.0f, 0.0f)),
  ImU32 hover_fill = ImGui::GetColorU32(ImVec4(0.0f, 0.0f, 0.0f, 0.0f)),
  ImGuiButtonFlags flags = 0)
{
  // ImGui::GetWindowDrawList()->AddRectFilled(
  //  ImGui::GetCurrentWindow()->DC.CursorPos,
  //  ImVec2(ImGui::GetCurrentWindow()->DC.CursorPos.x + size_arg.x,
  //  ImGui::GetCurrentWindow()->DC.CursorPos.y + size_arg.y),
  //  ImGui::ColorConvertFloat4ToU32(ImVec4(128.0f, 128.0f, 128.0f, 0.9f)));
  ImGuiWindow* window = ImGui::GetCurrentWindow();
  if (window->SkipItems)
    return false;

  ImGuiContext& g = *GImGui;
  const ImGuiStyle& style = g.Style;
  const ImGuiID id = window->GetID(label);
  const ImVec2 label_size = ImGui::CalcTextSize(label, NULL, true);

  ImVec2 pos = window->DC.CursorPos;
  if ((flags & ImGuiButtonFlags_AlignTextBaseLine) &&
      style.FramePadding.y <
          window->DC
              .CurrentLineTextBaseOffset)  // Try to vertically align buttons that are smaller/have
                                           // no padding so that text baseline matches (bit hacky,
                                           // since it shouldn't be a flag)
    pos.y += window->DC.CurrentLineTextBaseOffset - style.FramePadding.y;
  ImVec2 size = ImGui::CalcItemSize(size_arg, label_size.x + style.FramePadding.x * 2.0f,
                                    label_size.y + style.FramePadding.y * 2.0f);

  const ImRect bb(pos, pos + size);
  ImGui::ItemSize(size, style.FramePadding.y);
  if (!ImGui::ItemAdd(bb, id))
    return false;

  if (window->DC.ItemFlags & ImGuiItemFlags_ButtonRepeat)
    flags |= ImGuiButtonFlags_Repeat;
  bool hovered, held;
  bool pressed = ImGui::ButtonBehavior(bb, id, &hovered, &held, flags);
  if (pressed)
    ImGui::MarkItemEdited(id);

  // Render
  auto color = hovered ? hover_fill : fill;

  ImGui::RenderNavHighlight(bb, id);
  ImGui::RenderFrame(bb.Min, bb.Max, color, true, style.FrameRounding);

  if (hovered || held)
    ImGui::RenderTextClipped(bb.Min + style.FramePadding, bb.Max - style.FramePadding, label, NULL,
                             &label_size, style.ButtonTextAlign, &bb,
                             ImVec4(0.9f, 0.9f, 0.9f, style.Alpha));
  else
    ImGui::RenderTextClipped(bb.Min + style.FramePadding, bb.Max - style.FramePadding, label, NULL,
                             &label_size, style.ButtonTextAlign, &bb,
                             ImVec4(0.9f, 0.9f, 0.9f, 0.6f * style.Alpha));

  // Automatically close popups
  // if (pressed && !(flags & ImGuiButtonFlags_DontClosePopups) && (window->Flags &
  // ImGuiWindowFlags_Popup))
  //    CloseCurrentPopup();

  IMGUI_TEST_ENGINE_ITEM_INFO(id, label, window->DC.LastItemStatusFlags);
  return pressed;
}

bool SeekBarBehavior(const ImRect& bb, ImGuiID id, int* v, int v_min, int v_max, float power,
                     ImGuiSliderFlags flags, ImVec4 color, ImVec2 valuesize, const char* label,
                     char* value)
{
  ImGuiContext& g = *GImGui;
  const ImGuiStyle& style = g.Style;
  ImGuiWindow* window = ImGui::GetCurrentWindow();
  const ImGuiAxis axis = (flags & ImGuiSliderFlags_Vertical) ? ImGuiAxis_Y : ImGuiAxis_X;
  const bool is_decimal = false;  // TODO handle other types
  const bool is_power = (power != 1.0f) && is_decimal;

  const float slider_sz = (bb.Max[axis] - bb.Min[axis]);
  const float slider_usable_pos_min = bb.Min[axis];
  const float slider_usable_pos_max = bb.Max[axis];

  float linear_zero_pos = 0.0f;
  if (is_power && v_min * v_max < 0.0f)
  {
    const float linear_dist_min_to_0 =
        ImPow(v_min >= 0 ? (float)v_min : -(float)v_min, (float)1.0f / power);
    const float linear_dist_max_to_0 =
        ImPow(v_max >= 0 ? (float)v_max : -(float)v_max, (float)1.0f / power);
    linear_zero_pos = (float)(linear_dist_min_to_0 / (linear_dist_min_to_0 + linear_dist_max_to_0));
  }
  else
  {
    linear_zero_pos = v_min < 0.0f ? 1.0f : 0.0f;
  }

  const bool isDown = g.IO.MouseDown[0];
  bool value_changed = false;
  bool isActive = g.ActiveId == id;
  static bool isHeld = false;

  auto hover_bb = ImRect(ImVec2(width * 0.0025f, height - scaled_height * 0.0475f),
                         ImVec2(width * 0.9975f, bb.Min.y));

  const bool hovered = ImGui::ItemHoverable(hover_bb, id);

  if (!isHeld && isActive)
  {
    ImGui::ClearActiveID();
  }

  // Calculate mouse position if hovered
  int new_value = 0;
  if (hovered || isHeld)
  {
    const float mouse_abs_pos = g.IO.MousePos[axis];
    float clicked_t = (slider_sz > 0.0f) ?
                          ImClamp((mouse_abs_pos - slider_usable_pos_min) / slider_sz, 0.0f, 1.0f) :
                          0.0f;
    if (axis == ImGuiAxis_Y)
      clicked_t = 1.0f - clicked_t;

    if (is_power)
    {
      if (clicked_t < linear_zero_pos)
      {
        float a = 1.0f - (clicked_t / linear_zero_pos);
        a = ImPow(a, power);
        new_value = ImLerp(ImMin(v_max, 0), v_min, a);
      }
      else
      {
        float a;
        if (ImFabs(linear_zero_pos - 1.0f) > 1.e-6f)
          a = (clicked_t - linear_zero_pos) / (1.0f - linear_zero_pos);
        else
          a = clicked_t;
        a = ImPow(a, power);
        new_value = ImLerp(ImMax(v_min, 0), v_max, a);
      }
    }
    else
    {
      new_value = ImLerp(v_min, v_max, clicked_t);
    }

    // Only change value if left mouse button is actually down
    if (*v != new_value && isDown)
    {
      *v = new_value;
    }
  }

  if (isHeld)
  {
    ImGui::SetActiveID(id, window);
    isHeld = isHeld && isDown;
    // If no longer held, slider was let go. Trigger mark edited
    if (!isHeld)
    {
      value_changed = true;
      g_playbackStatus->targetFrameNum = *v;
    }
  }
  else
    isHeld = hovered && isDown;

  float new_grab_t = ImGui::SliderCalcRatioFromValueT<int, float>(
      ImGuiDataType_S32, new_value, v_min, v_max, power, linear_zero_pos);
  float curr_grab_t = ImGui::SliderCalcRatioFromValueT<int, float>(ImGuiDataType_S32, *v, v_min,
                                                                   v_max, power, linear_zero_pos);

  if (axis == ImGuiAxis_Y)
  {
    new_grab_t = 1.0f - new_grab_t;
    curr_grab_t = 1.0f - curr_grab_t;
  }
  const float new_grab_pos = ImLerp(slider_usable_pos_min, slider_usable_pos_max, new_grab_t);
  const float curr_grab_pos = ImLerp(slider_usable_pos_min, slider_usable_pos_max, curr_grab_t);

  // Draw all the things

  // Darken screen when seeking
  if (isHeld)
    window->DrawList->AddRectFilled(ImVec2(0, 0), ImGui::GetIO().DisplaySize,
                                    ImGui::ColorConvertFloat4ToU32(ImVec4(0.0f, 0.0f, 0.0f, 0.6f)));

  window->DrawList->AddRectFilled(
      ImVec2(0, bb.Min.y), ImVec2(width, height),
      ImGui::ColorConvertFloat4ToU32(ImVec4(0.0f, 0.0f, 0.0f, 0.75f * style.Alpha)));

  // Grey background line
  window->DrawList->AddLine(
      ImVec2(bb.Min.x, bb.Min.y - scaled_height * 0.002f),
      ImVec2(bb.Max.x, bb.Min.y - scaled_height * 0.002f),
      ImGui::ColorConvertFloat4ToU32(ImVec4(1.0f, 1.0f, 1.0f, 0.5f * style.Alpha)),
      scaled_height * 0.004f);

  // Whiter, more opaque line up to mouse position
  if (hovered && !isHeld)
    window->DrawList->AddLine(ImVec2(bb.Min.x, bb.Min.y - scaled_height * 0.002f),
                              ImVec2(new_grab_pos, bb.Min.y - scaled_height * 0.002f),
                              ImGui::ColorConvertFloat4ToU32(ImVec4(1.0f, 1.0f, 1.0f, style.Alpha)),
                              scaled_height * 0.004f);

  // Time text
  if (hovered || isHeld)
    window->DrawList->AddText(
        ImVec2(new_grab_pos - valuesize.x / 2, bb.Min.y - scaled_height * 0.025f),
        ImColor(255, 255, 255), GetTimeForFrame(new_value).c_str());

  // Colored line and circle indicator
  if (isHeld)
  {
    window->DrawList->AddLine(ImVec2(bb.Min.x, bb.Min.y - scaled_height * 0.002f),
                              ImVec2(new_grab_pos, bb.Min.y - scaled_height * 0.002f),
                              ImGui::ColorConvertFloat4ToU32(ImVec4(0.0f, 1.0f, 0.0f, 1.0)),
                              scaled_height * 0.004f);
    window->DrawList->AddCircleFilled(
        ImVec2(new_grab_pos, bb.Min.y - scaled_height * 0.001f), scaled_height * 0.006f,
        ImGui::ColorConvertFloat4ToU32(ImVec4(0.0f, 1.0f, 0.0f, 1.0)));
  }

  // Progress bar
  if (!isHeld)
  {
    frame = (g_playbackStatus->targetFrameNum == INT_MAX) ? g_playbackStatus->currentPlaybackFrame :
                                                            g_playbackStatus->targetFrameNum;
    window->DrawList->AddLine(ImVec2(bb.Min.x, bb.Min.y - scaled_height * 0.002f),
                              ImVec2(curr_grab_pos, bb.Min.y - scaled_height * 0.002f),
                              ImGui::ColorConvertFloat4ToU32(ImVec4(0.0f, 1.0f, 0.0f, style.Alpha)),
                              scaled_height * 0.004f);
  }

  return value_changed;
}

bool VolumeBarBehavior(const ImRect& bb, ImGuiID id, int* v, int v_min, int v_max, float power,
                       ImGuiSliderFlags flags, ImVec4 color)
{
  ImGuiContext& g = *GImGui;
  const ImGuiStyle& style = g.Style;
  ImGuiWindow* window = ImGui::GetCurrentWindow();
  const ImGuiAxis axis = (flags & ImGuiSliderFlags_Vertical) ? ImGuiAxis_Y : ImGuiAxis_X;
  const bool is_decimal = false;  // TODO handle other types
  const bool is_power = (power != 1.0f) && is_decimal;

  const float slider_sz = (bb.Max[axis] - bb.Min[axis]);
  const float slider_usable_pos_min = bb.Min[axis];
  const float slider_usable_pos_max = bb.Max[axis];

  float linear_zero_pos = 0.0f;
  if (is_power && v_min * v_max < 0.0f)
  {
    const float linear_dist_min_to_0 =
        ImPow(v_min >= 0 ? (float)v_min : -(float)v_min, (float)1.0f / power);
    const float linear_dist_max_to_0 =
        ImPow(v_max >= 0 ? (float)v_max : -(float)v_max, (float)1.0f / power);
    linear_zero_pos = (float)(linear_dist_min_to_0 / (linear_dist_min_to_0 + linear_dist_max_to_0));
  }
  else
  {
    linear_zero_pos = v_min < 0.0f ? 1.0f : 0.0f;
  }

  const bool isDown = g.IO.MouseDown[0];
  const bool hovered = ImGui::ItemHoverable(bb, id);
  static bool isHeld = false;
  bool value_changed = false;
  bool isActive = g.ActiveId == id;

  if (!isHeld && isActive)
    ImGui::ClearActiveID();

  if (isHeld)
    ImGui::SetActiveID(id, window);

  // Calculate mouse position if clicked or held
  int new_value = 0;
  if (isHeld || hovered)
  {
    const float mouse_abs_pos = g.IO.MousePos[axis];
    float clicked_t = (slider_sz > 0.0f) ?
                          ImClamp((mouse_abs_pos - slider_usable_pos_min) / slider_sz, 0.0f, 1.0f) :
                          0.0f;
    if (axis == ImGuiAxis_Y)
      clicked_t = 1.0f - clicked_t;

    if (is_power)
    {
      if (clicked_t < linear_zero_pos)
      {
        float a = 1.0f - (clicked_t / linear_zero_pos);
        a = ImPow(a, power);
        new_value = ImLerp(ImMin(v_max, 0), v_min, a);
      }
      else
      {
        float a;
        if (ImFabs(linear_zero_pos - 1.0f) > 1.e-6f)
          a = (clicked_t - linear_zero_pos) / (1.0f - linear_zero_pos);
        else
          a = clicked_t;
        a = ImPow(a, power);
        new_value = ImLerp(ImMax(v_min, 0), v_max, a);
      }
    }
    else
    {
      new_value = ImLerp(v_min, v_max, clicked_t);
    }

    // Only change value if left mouse button is actually down
    if (*v != new_value && isDown)
    {
      value_changed = true;
      *v = new_value;
    }
  }

  isHeld = isHeld ? isHeld && isDown : hovered && isDown;

  float grab_t = ImGui::SliderCalcRatioFromValueT<int, float>(ImGuiDataType_S32, *v, v_min, v_max,
                                                              power, linear_zero_pos);
  if (axis == ImGuiAxis_Y)
  {
    grab_t = 1.0f - grab_t;
  }

  const float grab_pos = ImLerp(slider_usable_pos_min, slider_usable_pos_max, grab_t);

  // Grey background line
  window->DrawList->AddLine(
      ImVec2(bb.Min.x, bb.Max.y - scaled_height * 0.0025f),
      ImVec2(bb.Max.x, bb.Max.y - scaled_height * 0.0025f),
      ImGui::ColorConvertFloat4ToU32(ImVec4(1.0f, 1.0f, 1.0f, 0.5f * style.Alpha)),
      scaled_height * 0.004f);

  // Colored line and circle indicator
  window->DrawList->AddLine(ImVec2(bb.Min.x, bb.Max.y - scaled_height * 0.0025f),
                            ImVec2(grab_pos, bb.Max.y - scaled_height * 0.0025f),
                            ImGui::ColorConvertFloat4ToU32(ImVec4(1.0f, 1.0f, 1.0f, style.Alpha)),
                            scaled_height * 0.004f);

  if (isHeld)
    window->DrawList->AddCircleFilled(
        ImVec2(grab_pos, bb.Max.y - scaled_height * 0.0025f), scaled_height * 0.006f,
        ImGui::ColorConvertFloat4ToU32(ImVec4(1.0f, 1.0f, 1.0f, style.Alpha)));

  return value_changed;
}

bool SeekBar(const char* label, ImVec4 color, int* v, int v_min, int v_max, float power,
             const char* format)
{
  ImGuiWindow* window = ImGui::GetCurrentWindow();
  if (window->SkipItems)
    return false;

  const ImGuiID id = window->GetID(label);

  const ImVec2 label_size = ImGui::CalcTextSize(label, NULL, true) * 1.0f;
  const ImRect frame_bb(ImVec2(0.0f, height - scaled_height * 0.035f), ImVec2(width, height));

  if (!format)
    format = "%d";

  char value_buf[64];
  const char* value_buf_end =
      value_buf + ImFormatString(value_buf, IM_ARRAYSIZE(value_buf), format, *v);
  const bool value_changed =
      SeekBarBehavior(frame_bb, id, v, v_min, v_max, power, ImGuiSliderFlags_None, color,
                      ImGui::CalcTextSize(value_buf, NULL, true), value_buf_end, value_buf);

  return value_changed;
}

bool VolumeBar(const char* label, ImVec4 color, int* v, int v_min, int v_max, float power)
{
  ImGuiWindow* window = ImGui::GetCurrentWindow();
  if (window->SkipItems)
    return false;

  const ImGuiID id = window->GetID(label);
  const ImRect frame_bb(
      ImVec2(0.027 * scaled_height * 5, height - scaled_height * 0.025f),
      ImVec2(0.027 * scaled_height * 5 + 0.06 * scaled_height, height - scaled_height * 0.015f));

  const bool value_changed =
      VolumeBarBehavior(frame_bb, id, v, v_min, v_max, power, ImGuiSliderFlags_None, color);

  return value_changed;
}

void DrawSlippiPlaybackControls()
{
  // We have to provide a window name, and these shouldn't be duplicated.
  // So instead, we generate a name based on the number of messages drawn.
  const std::string window_name = fmt::format("Slippi Playback Controls");
  ImGui::SetNextWindowPos(ImVec2(0, 0));
  ImGui::SetNextWindowSize(ImGui::GetIO().DisplaySize);

  auto mousePos = ImGui::GetMousePos();

  auto currTime = Common::Timer::GetTimeMs();
  if (!(mousePos[0] == prev_mouse[0] && mousePos[1] == prev_mouse[1]))
  {
    idle_tick = currTime;
  }
  prev_mouse = mousePos;

  s32 diff = currTime - idle_tick;
  diff = diff < 1000 ? 0 : diff - 1000;

  ImGuiStyle& style = ImGui::GetStyle();
  style.WindowBorderSize = 0.0f;

  style.WindowPadding = ImVec2(0.0f, 0.0f);

  if (ImGui::Begin(window_name.c_str(), nullptr,
                   ImGuiWindowFlags_NoTitleBar | ImGuiWindowFlags_NoMove |
                       ImGuiWindowFlags_NoSavedSettings | ImGuiWindowFlags_NoScrollbar |
                       ImGuiWindowFlags_NoNav | ImGuiWindowFlags_NoBackground |
                       ImGuiWindowFlags_AlwaysAutoResize | ImGuiWindowFlags_NoFocusOnAppearing))
  {
    height = ImGui::GetWindowHeight();
    width = ImGui::GetWindowWidth();
    if (height < (9.0f / 16.0f) * width)
      scaled_height = std::max(1080.0f, height * ((9.0f / 16.0f) * width / height));

#define LABEL_BOX_TOP (height - scaled_height * 0.075f)
#define LABEL_BOX_BOTTOM (height - scaled_height * 0.05f)
#define LABEL_TEXT_HEIGHT (height - scaled_height * 0.07f)
#define BUTTON_WIDTH (0.027f * scaled_height)

    ImGui::SetWindowFontScale(scaled_height / 2000.0f);

    if (SeekBar("SlippiSeek", ImVec4(1.0f, 0.0f, 0.0f, 1.0f), &frame, Slippi::PLAYBACK_FIRST_SAVE,
                g_playbackStatus->lastFrame, 1.0, "%d"))
    {
      Host_PlaybackSeek();
    }

    style.Alpha =
        (show_help || ImGui::GetHoveredID()) ? 1 : std::max(0.0001f, 1.0f - (diff / 1000.0f));

    ImGui::SetCursorPos(ImVec2(0.0f, height - scaled_height * 0.0265f));
    ImGui::PushStyleVar(ImGuiStyleVar_ButtonTextAlign, ImVec2(0.5f, 0.45f));
    // if (ButtonCustom(paused ? ICON_FA_PLAY : ICON_FA_PAUSE, ImVec2(40.0f, BUTTON_WIDTH))) {
    //  INFO_LOG(SLIPPI, "playing");
    //}
    // ImGui::SameLine(0.0f, 5.0f);
    if (ButtonCustom(ICON_FA_FAST_BACKWARD, ImVec2(BUTTON_WIDTH, BUTTON_WIDTH)))
    {
      if (g_playbackStatus->targetFrameNum == INT_MAX)
      {
        g_playbackStatus->targetFrameNum = g_playbackStatus->currentPlaybackFrame - 1200;
        Host_PlaybackSeek();
      }
    }
    if (ImGui::IsItemHovered())
    {
      ImGui::GetWindowDrawList()->AddRectFilled(
          ImVec2(scaled_height * 0.005f, LABEL_BOX_TOP),
          ImVec2(scaled_height * 0.18f, LABEL_BOX_BOTTOM),
          ImGui::ColorConvertFloat4ToU32(ImVec4(0.0f, 0.0f, 0.0f, 0.9f)));
      ImGui::SetCursorPos(ImVec2(0.01f * scaled_height, LABEL_TEXT_HEIGHT));
      ImGui::Text("Jump Back (Shift + Left Arrow)");
    }

    // Step back
    ImGui::SetCursorPos(ImVec2(BUTTON_WIDTH, height - scaled_height * 0.0265f));
    if (ButtonCustom(ICON_FA_STEP_BACKWARD, ImVec2(BUTTON_WIDTH, BUTTON_WIDTH)))
    {
      if (g_playbackStatus->targetFrameNum == INT_MAX)
      {
        g_playbackStatus->targetFrameNum = g_playbackStatus->currentPlaybackFrame - 300;
        Host_PlaybackSeek();
      }
    }
    if (ImGui::IsItemHovered())
    {
      ImGui::GetWindowDrawList()->AddRectFilled(
          ImVec2(scaled_height * 0.005f + BUTTON_WIDTH, LABEL_BOX_TOP),
          ImVec2(scaled_height * 0.15f, LABEL_BOX_BOTTOM),
          ImGui::ColorConvertFloat4ToU32(ImVec4(0.0f, 0.0f, 0.0f, 0.9f)));
      ImGui::SetCursorPos(ImVec2(scaled_height * 0.01f + BUTTON_WIDTH, LABEL_TEXT_HEIGHT));
      ImGui::Text("Step Back (Left Arrow)");
    }

    // Step forward
    ImGui::SetCursorPos(ImVec2(BUTTON_WIDTH * 2, height - scaled_height * 0.0265f));
    if (ButtonCustom(ICON_FA_STEP_FORWARD, ImVec2(BUTTON_WIDTH, BUTTON_WIDTH)))
    {
      if (g_playbackStatus->targetFrameNum == INT_MAX)
      {
        g_playbackStatus->targetFrameNum = g_playbackStatus->currentPlaybackFrame + 300;
        Host_PlaybackSeek();
      }
    }
    if (ImGui::IsItemHovered())
    {
      ImGui::GetWindowDrawList()->AddRectFilled(
          ImVec2(scaled_height * 0.005f + BUTTON_WIDTH * 2, LABEL_BOX_TOP),
          ImVec2(scaled_height * 0.20f, LABEL_BOX_BOTTOM),
          ImGui::ColorConvertFloat4ToU32(ImVec4(0.0f, 0.0f, 0.0f, 0.9f)));
      ImGui::SetCursorPos(ImVec2(scaled_height * 0.01f + BUTTON_WIDTH * 2, LABEL_TEXT_HEIGHT));
      ImGui::Text("Step Forward (Right Arrow)");
    }

    // Jump forward
    ImGui::SetCursorPos(ImVec2(BUTTON_WIDTH * 3, height - scaled_height * 0.0265f));
    if (ButtonCustom(ICON_FA_FAST_FORWARD, ImVec2(BUTTON_WIDTH, BUTTON_WIDTH)))
    {
      if (g_playbackStatus->targetFrameNum == INT_MAX)
      {
        g_playbackStatus->targetFrameNum = g_playbackStatus->currentPlaybackFrame + 1200;
        Host_PlaybackSeek();
      }
    }
    if (ImGui::IsItemHovered())
    {
      ImGui::GetWindowDrawList()->AddRectFilled(
          ImVec2(scaled_height * 0.005f + BUTTON_WIDTH * 3, LABEL_BOX_TOP),
          ImVec2(scaled_height * 0.3f, LABEL_BOX_BOTTOM),
          ImGui::ColorConvertFloat4ToU32(ImVec4(0.0f, 0.0f, 0.0f, 0.9f)));
      ImGui::SetCursorPos(ImVec2(scaled_height * 0.01f + BUTTON_WIDTH * 3, LABEL_TEXT_HEIGHT));
      ImGui::Text("Jump Forward (Shift + Right Arrow)");
    }

    // Volume
    static bool isIconHovered = false;
    static bool isVolumeVisible = false;
    int* volume = &SConfig::GetInstance().m_Volume;
    static int prev;
    ImGui::SetCursorPos(ImVec2(BUTTON_WIDTH * 4, height - scaled_height * 0.0265f));
    if (ButtonCustom(*volume == 0 ? ICON_FA_VOLUME_OFF : ICON_FA_VOLUME_UP,
                     ImVec2(BUTTON_WIDTH, BUTTON_WIDTH)))
    {
      if (*volume == 0)
      {
        *volume = prev == 0 ? 30 : prev;  // todo: find good default value
      }
      else
      {
        prev = *volume;
        *volume = 0;
      }
      AudioCommon::UpdateSoundStream();
    }

    if (VolumeBar("SlippiVolume", ImVec4(1.0f, 0.0f, 0.0f, 1.0f), volume, 0, 100, 1.0))
    {
      AudioCommon::UpdateSoundStream();
    }

    // Help
    ImGui::SetCursorPos(ImVec2(width - BUTTON_WIDTH * 3, height - scaled_height * 0.0265f));
    if (ButtonCustom(ICON_FA_QUESTION_CIRCLE, ImVec2(BUTTON_WIDTH, BUTTON_WIDTH)))
    {
      show_help = !show_help;
      show_settings = false;
    }
    if (show_help)
    {
      ImGui::GetWindowDrawList()->AddRectFilled(
        ImVec2(width - BUTTON_WIDTH * 10.0f, height - scaled_height * 0.21f),
        ImVec2(width - BUTTON_WIDTH, LABEL_BOX_BOTTOM),
        ImGui::ColorConvertFloat4ToU32(ImVec4(0.0f, 0.0f, 0.0f, 0.8f * style.Alpha)));
      auto divide =
        (height - scaled_height * 0.2f - LABEL_BOX_BOTTOM - 0.01f * scaled_height) / 7.0f;
      ImGui::SetCursorPos(ImVec2(width - BUTTON_WIDTH * 10.0f + scaled_height * 0.005f,
        LABEL_BOX_BOTTOM + 0.005f * scaled_height + divide * 7.0f));
      ImGui::Text("Play/Pause: Spacebar");
      ImGui::SetCursorPos(ImVec2(width - BUTTON_WIDTH * 10.0f + scaled_height * 0.005f,
        LABEL_BOX_BOTTOM + 0.005f * scaled_height + divide * 6.0f));
      ImGui::Text("Step Back (5s): Left Arrow");
      ImGui::SetCursorPos(ImVec2(width - BUTTON_WIDTH * 10.0f + scaled_height * 0.005f,
        LABEL_BOX_BOTTOM + 0.005f * scaled_height + divide * 5.0f));
      ImGui::Text("Step Forward (5s): Right Arrow");
      ImGui::SetCursorPos(ImVec2(width - BUTTON_WIDTH * 10.0f + scaled_height * 0.005f,
        LABEL_BOX_BOTTOM + 0.005f * scaled_height + divide * 4.0f));
      ImGui::Text("Jump Back (20s): Shift + Left Arrow");
      ImGui::SetCursorPos(ImVec2(width - BUTTON_WIDTH * 10.0f + scaled_height * 0.005f,
        LABEL_BOX_BOTTOM + 0.005f * scaled_height + divide * 3.0f));
      ImGui::Text("Jump Forward (20s): Shift + Right Arrow");
      ImGui::SetCursorPos(ImVec2(width - BUTTON_WIDTH * 10.0f + scaled_height * 0.005f,
        LABEL_BOX_BOTTOM + 0.005f * scaled_height + divide * 2.0f));
      ImGui::Text("Frame Advance: Period");
      ImGui::SetCursorPos(ImVec2(width - BUTTON_WIDTH * 10.0f + scaled_height * 0.005f,
        LABEL_BOX_BOTTOM + 0.005f * scaled_height + divide));
      ImGui::Text("Big jumps may take several seconds.");
    }
    if (ImGui::IsItemHovered() && !show_help)
    {
      ImGui::GetWindowDrawList()->AddRectFilled(
        ImVec2(width - scaled_height * 0.095f, LABEL_BOX_TOP),
        ImVec2(width - (scaled_height * 0.005f + BUTTON_WIDTH), LABEL_BOX_BOTTOM),
        ImGui::ColorConvertFloat4ToU32(ImVec4(0.0f, 0.0f, 0.0f, 0.9f)));
      ImGui::SetCursorPos(ImVec2(width - (scaled_height * 0.09f), LABEL_TEXT_HEIGHT));
      ImGui::Text("View Help");
    }

    // Settings
    ImGui::SetCursorPos(ImVec2(width - BUTTON_WIDTH * 2, height - scaled_height * 0.0265f));
    if (ButtonCustom(ICON_FA_COG, ImVec2(BUTTON_WIDTH, BUTTON_WIDTH)))
    {
      show_settings = !show_settings;
      show_help = false;
    }
    if (show_settings)
    {
      //bool show_speed_options = false;
      auto option_height = (scaled_height * 0.05f) / 2.0f;

      ImGui::GetWindowDrawList()->AddRectFilled(
          ImVec2(width - BUTTON_WIDTH * 5.0f, LABEL_BOX_BOTTOM - option_height * 4.0f),
          ImVec2(width - BUTTON_WIDTH, LABEL_BOX_BOTTOM),
          ImGui::ColorConvertFloat4ToU32(ImVec4(0.0f, 0.0f, 0.0f, 0.8f * style.Alpha)));

      ImGui::SetCursorPos(ImVec2(width - BUTTON_WIDTH * 5.0f + 0.005 * scaled_height, LABEL_BOX_BOTTOM - option_height * 4.0f + 0.005 * scaled_height));
      ImGui::Text("Playback Speed");
      auto quarter_speed = ImRect(
        ImVec2(width - BUTTON_WIDTH * 5.0f, LABEL_BOX_BOTTOM - option_height * 3.0f),
        ImVec2(width - BUTTON_WIDTH, LABEL_BOX_BOTTOM - option_height * 2.0));
      auto half_speed = ImRect(
        ImVec2(width - BUTTON_WIDTH * 5.0f, LABEL_BOX_BOTTOM - option_height * 2.0f),
        ImVec2(width - BUTTON_WIDTH, LABEL_BOX_BOTTOM - option_height));
      auto normal_speed = ImRect(
        ImVec2(width - BUTTON_WIDTH * 5.0f, LABEL_BOX_BOTTOM - option_height),
        ImVec2(width - BUTTON_WIDTH, LABEL_BOX_BOTTOM));

      ImGui::SetCursorPos(ImVec2(width - BUTTON_WIDTH * 5.0f, LABEL_BOX_BOTTOM - option_height * 3.0f));
      if (ButtonCustom(
        "0.25",
        ImVec2(quarter_speed.GetWidth(), quarter_speed.GetHeight()),
        ImGui::ColorConvertFloat4ToU32(ImVec4(0.0f, 0.0f, 0.0f, 0.0f)),
        ImGui::ColorConvertFloat4ToU32(ImVec4(255.0f, 255.0f, 255.0f, 0.3f * style.Alpha))
      ))
      {
        SConfig::GetInstance().m_EmulationSpeed = 0.25f;
      }

      ImGui::SetCursorPos(ImVec2(width - BUTTON_WIDTH * 5.0f, LABEL_BOX_BOTTOM - option_height * 2.0f));
      if (ButtonCustom(
        "0.5",
        ImVec2(half_speed.GetWidth(), half_speed.GetHeight()),
        ImGui::ColorConvertFloat4ToU32(ImVec4(0.0f, 0.0f, 0.0f, 0.0f)),
        ImGui::ColorConvertFloat4ToU32(ImVec4(255.0f, 255.0f, 255.0f, 0.3f * style.Alpha))
      ))
      {
        SConfig::GetInstance().m_EmulationSpeed = 0.5f;
      }

      ImGui::SetCursorPos(ImVec2(width - BUTTON_WIDTH * 5.0f, LABEL_BOX_BOTTOM - option_height * 1.0f));
      if (ButtonCustom(
        "Normal",
        ImVec2(normal_speed.GetWidth(), normal_speed.GetHeight()),
        ImGui::ColorConvertFloat4ToU32(ImVec4(0.0f, 0.0f, 0.0f, 0.0f)),
        ImGui::ColorConvertFloat4ToU32(ImVec4(255.0f, 255.0f, 255.0f, 0.3f * style.Alpha))
      ))
      {
        SConfig::GetInstance().m_EmulationSpeed = 1.0f;
      }
    }
    if (ImGui::IsItemHovered() && !show_settings)
    {
      ImGui::GetWindowDrawList()->AddRectFilled(
        ImVec2(width - scaled_height * 0.087f, LABEL_BOX_TOP),
        ImVec2(width - (scaled_height * 0.005f + BUTTON_WIDTH), LABEL_BOX_BOTTOM),
        ImGui::ColorConvertFloat4ToU32(ImVec4(0.0f, 0.0f, 0.0f, 0.9f)));
      ImGui::SetCursorPos(ImVec2(width - (scaled_height * 0.082f), LABEL_TEXT_HEIGHT));
      ImGui::Text("Settings");
    }

    // Fullscreen
    ImGui::SetCursorPos(ImVec2(width - BUTTON_WIDTH, height - scaled_height * 0.0265f));
    if (ButtonCustom(ICON_FA_EXPAND, ImVec2(BUTTON_WIDTH, BUTTON_WIDTH)))
    {
      Host_Fullscreen();
    }
    if (ImGui::IsItemHovered())
    {
      ImGui::GetWindowDrawList()->AddRectFilled(
          ImVec2(width - (scaled_height * 0.155f + BUTTON_WIDTH), LABEL_BOX_TOP),
          ImVec2(width - scaled_height * 0.005f, LABEL_BOX_BOTTOM),
          ImGui::ColorConvertFloat4ToU32(ImVec4(0.0f, 0.0f, 0.0f, 0.9f)));
      ImGui::SetCursorPos(
          ImVec2(width - (scaled_height * 0.15f + BUTTON_WIDTH), LABEL_TEXT_HEIGHT));
      ImGui::Text("Toggle Fullscreen (Alt + Enter)");
    }

    ImGui::PopStyleVar();

    // Time text
    ImGui::SetCursorPos(ImVec2(BUTTON_WIDTH * 8, height - scaled_height * 0.024f));
    auto playbackTime = GetTimeForFrame(g_playbackStatus->currentPlaybackFrame);
    auto endTime = GetTimeForFrame(g_playbackStatus->lastFrame);
    auto timeString = playbackTime + " / " + endTime;
    ImGui::Text("%s", timeString.c_str());
  }
  ImGui::End();
}
#endif
=======
>>>>>>> ff08b857
}  // namespace OSD<|MERGE_RESOLUTION|>--- conflicted
+++ resolved
@@ -168,7 +168,6 @@
 {
   s_obscured_pixels_top = height;
 }
-<<<<<<< HEAD
 
 #ifdef IS_PLAYBACK
 static float height = 1080.0f;
@@ -897,6 +896,4 @@
   ImGui::End();
 }
 #endif
-=======
->>>>>>> ff08b857
 }  // namespace OSD