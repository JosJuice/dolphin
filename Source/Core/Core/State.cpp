--- conflicted
+++ resolved
@@ -213,13 +213,6 @@
   p.DoMarker("Wiimote");
   Gecko::DoState(p);
   p.DoMarker("Gecko");
-<<<<<<< HEAD
-
-//#if defined(HAVE_FFMPEG)
-//  FrameDump::DoState();
-//#endif
-=======
->>>>>>> 5abae61a
 }
 
 void LoadFromBuffer(std::vector<u8>& buffer)
