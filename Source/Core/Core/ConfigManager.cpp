// Copyright 2008 Dolphin Emulator Project
// Licensed under GPLv2+
// Refer to the license.txt file included.

#include "Core/ConfigManager.h"

#include <algorithm>
#include <cinttypes>
#include <climits>
#include <memory>
#include <optional>
#include <sstream>
#include <string>
#include <string_view>
#include <variant>

#include <fmt/format.h>

#include "AudioCommon/AudioCommon.h"

#include "Common/Assert.h"
#include "Common/CDUtils.h"
#include "Common/CommonPaths.h"
#include "Common/CommonTypes.h"
#include "Common/Config/Config.h"
#include "Common/FileUtil.h"
#include "Common/IniFile.h"
#include "Common/Logging/Log.h"
#include "Common/MsgHandler.h"
#include "Common/NandPaths.h"
#include "Common/StringUtil.h"
#include "Common/Version.h"

#include "Core/Boot/Boot.h"
#include "Core/CommonTitles.h"
#include "Core/Config/DefaultLocale.h"
#include "Core/Config/MainSettings.h"
#include "Core/Config/SYSCONFSettings.h"
#include "Core/ConfigLoaders/GameConfigLoader.h"
#include "Core/Core.h"
#include "Core/DolphinAnalytics.h"
#include "Core/FifoPlayer/FifoDataFile.h"
#include "Core/HLE/HLE.h"
#include "Core/HW/DVD/DVDInterface.h"
#include "Core/HW/EXI/EXI_Device.h"
#include "Core/HW/SI/SI.h"
#include "Core/HW/SI/SI_Device.h"
#include "Core/Host.h"
#include "Core/IOS/ES/ES.h"
#include "Core/IOS/ES/Formats.h"
#include "Core/PatchEngine.h"
#include "Core/PowerPC/PPCSymbolDB.h"
#include "Core/PowerPC/PowerPC.h"
#include "Core/TitleDatabase.h"
#include "VideoCommon/HiresTextures.h"

#include "DiscIO/Enums.h"
#include "DiscIO/Volume.h"
#include "DiscIO/VolumeWad.h"

SConfig* SConfig::m_Instance;

SConfig::SConfig()
{
  LoadDefaults();
  // Make sure we have log manager
  LoadSettings();
}

void SConfig::Init()
{
  m_Instance = new SConfig;
}

void SConfig::Shutdown()
{
  delete m_Instance;
  m_Instance = nullptr;
}

SConfig::~SConfig()
{
  SaveSettings();
}

void SConfig::SaveSettings()
{
  NOTICE_LOG_FMT(BOOT, "Saving settings to {}", File::GetUserPath(F_DOLPHINCONFIG_IDX));
  IniFile ini;
  ini.Load(File::GetUserPath(F_DOLPHINCONFIG_IDX));  // load first to not kill unknown stuff

  SaveGeneralSettings(ini);
  SaveInterfaceSettings(ini);
  SaveGameListSettings(ini);
  SaveCoreSettings(ini);
  SaveSlippiSettings(ini);
  SaveMovieSettings(ini);
  SaveDSPSettings(ini);
  SaveInputSettings(ini);
  SaveFifoPlayerSettings(ini);
  SaveBluetoothPassthroughSettings(ini);
  SaveUSBPassthroughSettings(ini);
  SaveAutoUpdateSettings(ini);
  SaveJitDebugSettings(ini);

  ini.Save(File::GetUserPath(F_DOLPHINCONFIG_IDX));

  Config::Save();
}

void SConfig::SaveGeneralSettings(IniFile& ini)
{
  IniFile::Section* general = ini.GetOrCreateSection("General");

  // General
  general->Set("ShowLag", m_ShowLag);
  general->Set("ShowFrameCount", m_ShowFrameCount);

  // ISO folders
  // Clear removed folders
  int oldPaths;
  int numPaths = (int)m_ISOFolder.size();
  general->Get("ISOPaths", &oldPaths, 0);
  for (int i = numPaths; i < oldPaths; i++)
  {
    ini.DeleteKey("General", fmt::format("ISOPath{}", i));
  }

  general->Set("ISOPaths", numPaths);
  for (int i = 0; i < numPaths; i++)
  {
    general->Set(fmt::format("ISOPath{}", i), m_ISOFolder[i]);
  }

  general->Set("WirelessMac", m_WirelessMac);

#ifdef USE_GDBSTUB
#ifndef _WIN32
  general->Set("GDBSocket", gdb_socket);
#endif
  general->Set("GDBPort", iGDBPort);
#endif
}

void SConfig::SaveInterfaceSettings(IniFile& ini)
{
  IniFile::Section* interface = ini.GetOrCreateSection("Interface");

  interface->Set("ConfirmStop", bConfirmStop);
  interface->Set("HideCursor", bHideCursor);
  interface->Set("LanguageCode", m_InterfaceLanguage);
  interface->Set("ExtendedFPSInfo", m_InterfaceExtendedFPSInfo);
  interface->Set("ShowActiveTitle", m_show_active_title);
  interface->Set("UseBuiltinTitleDatabase", m_use_builtin_title_database);
  interface->Set("ThemeName", theme_name);
  interface->Set("PauseOnFocusLost", m_PauseOnFocusLost);
  interface->Set("DebugModeEnabled", bEnableDebugging);
}

void SConfig::SaveGameListSettings(IniFile& ini)
{
  IniFile::Section* gamelist = ini.GetOrCreateSection("GameList");

  gamelist->Set("ListDrives", m_ListDrives);
  gamelist->Set("ListWad", m_ListWad);
  gamelist->Set("ListElfDol", m_ListElfDol);
  gamelist->Set("ListWii", m_ListWii);
  gamelist->Set("ListGC", m_ListGC);
  gamelist->Set("ListJap", m_ListJap);
  gamelist->Set("ListPal", m_ListPal);
  gamelist->Set("ListUsa", m_ListUsa);
  gamelist->Set("ListAustralia", m_ListAustralia);
  gamelist->Set("ListFrance", m_ListFrance);
  gamelist->Set("ListGermany", m_ListGermany);
  gamelist->Set("ListItaly", m_ListItaly);
  gamelist->Set("ListKorea", m_ListKorea);
  gamelist->Set("ListNetherlands", m_ListNetherlands);
  gamelist->Set("ListRussia", m_ListRussia);
  gamelist->Set("ListSpain", m_ListSpain);
  gamelist->Set("ListTaiwan", m_ListTaiwan);
  gamelist->Set("ListWorld", m_ListWorld);
  gamelist->Set("ListUnknown", m_ListUnknown);
  gamelist->Set("ListSort", m_ListSort);
  gamelist->Set("ListSortSecondary", m_ListSort2);

  gamelist->Set("ColumnPlatform", m_showSystemColumn);
  gamelist->Set("ColumnBanner", m_showBannerColumn);
  gamelist->Set("ColumnDescription", m_showDescriptionColumn);
  gamelist->Set("ColumnTitle", m_showTitleColumn);
  gamelist->Set("ColumnNotes", m_showMakerColumn);
  gamelist->Set("ColumnFileName", m_showFileNameColumn);
  gamelist->Set("ColumnFilePath", m_showFilePathColumn);
  gamelist->Set("ColumnID", m_showIDColumn);
  gamelist->Set("ColumnRegion", m_showRegionColumn);
  gamelist->Set("ColumnSize", m_showSizeColumn);
  gamelist->Set("ColumnFileFormat", m_showFileFormatColumn);
  gamelist->Set("ColumnBlockSize", m_showBlockSizeColumn);
  gamelist->Set("ColumnCompression", m_showCompressionColumn);
  gamelist->Set("ColumnTags", m_showTagsColumn);
}

void SConfig::SaveCoreSettings(IniFile& ini)
{
  IniFile::Section* core = ini.GetOrCreateSection("Core");

  core->Set("SkipIPL", bHLE_BS2);
  core->Set("TimingVariance", iTimingVariance);
  core->Set("CPUCore", cpu_core);
  core->Set("Fastmem", bFastmem);
  core->Set("CPUThread", bCPUThread);
  core->Set("DSPHLE", bDSPHLE);
  core->Set("SyncOnSkipIdle", bSyncGPUOnSkipIdleHack);
  core->Set("SyncGPU", bSyncGPU);
  core->Set("SyncGpuMaxDistance", iSyncGpuMaxDistance);
  core->Set("SyncGpuMinDistance", iSyncGpuMinDistance);
  core->Set("SyncGpuOverclock", fSyncGpuOverclock);
  core->Set("FPRF", bFPRF);
  core->Set("AccurateNaNs", bAccurateNaNs);
  core->Set("EnableCheats", bEnableCheats);
  core->Set("SelectedLanguage", SelectedLanguage);
  core->Set("OverrideRegionSettings", bOverrideRegionSettings);
  core->Set("DPL2Decoder", bDPL2Decoder);
  core->Set("AudioLatency", iLatency);
  core->Set("AudioStretch", m_audio_stretch);
  core->Set("AudioStretchMaxLatency", m_audio_stretch_max_latency);
  core->Set("AgpCartAPath", m_strGbaCartA);
  core->Set("AgpCartBPath", m_strGbaCartB);
  core->Set("SlotA", m_EXIDevice[0]);
  core->Set("SlotB", m_EXIDevice[1]);
  core->Set("SerialPort1", m_EXIDevice[2]);
  core->Set("BBA_MAC", m_bba_mac);
  core->Set("BBA_XLINK_IP", m_bba_xlink_ip);
  core->Set("BBA_XLINK_CHAT_OSD", m_bba_xlink_chat_osd);
  for (int i = 0; i < SerialInterface::MAX_SI_CHANNELS; ++i)
  {
    core->Set(fmt::format("SIDevice{}", i), m_SIDevice[i]);
    core->Set(fmt::format("AdapterRumble{}", i), m_AdapterRumble[i]);
    core->Set(fmt::format("SimulateKonga{}", i), m_AdapterKonga[i]);
  }
  core->Set("WiiSDCard", m_WiiSDCard);
  core->Set("WiiKeyboard", m_WiiKeyboard);
  core->Set("WiimoteContinuousScanning", m_WiimoteContinuousScanning);
  core->Set("WiimoteEnableSpeaker", m_WiimoteEnableSpeaker);
  core->Set("WiimoteControllerInterface", connect_wiimotes_for_ciface);
  core->Set("RunCompareServer", bRunCompareServer);
  core->Set("RunCompareClient", bRunCompareClient);
  core->Set("MMU", bMMU);
  core->Set("EmulationSpeed", m_EmulationSpeed);
  core->Set("Overclock", m_OCFactor);
  core->Set("OverclockEnable", m_OCEnable);
  core->Set("GPUDeterminismMode", m_strGPUDeterminismMode);
  core->Set("PerfMapDir", m_perfDir);
  core->Set("EnableCustomRTC", bEnableCustomRTC);
  core->Set("CustomRTCValue", m_customRTCValue);
}

void SConfig::SaveSlippiSettings(IniFile& ini)
{
  IniFile::Section* slippi = ini.GetOrCreateSection("Slippi");

  slippi->Set("OnlineDelay", m_slippiOnlineDelay);
  slippi->Set("SaveReplays", m_slippiSaveReplays);
  slippi->Set("ReplayMonthFolders", m_slippiReplayMonthFolders);
  slippi->Set("ReplayDir", m_strSlippiReplayDir);
  slippi->Set("PlaybackControls", m_slippiEnableSeek);
}

void SConfig::SaveMovieSettings(IniFile& ini)
{
  IniFile::Section* movie = ini.GetOrCreateSection("Movie");

  movie->Set("PauseMovie", m_PauseMovie);
  movie->Set("Author", m_strMovieAuthor);
  movie->Set("DumpFrames", m_DumpFrames);
  movie->Set("DumpFramesSilent", m_DumpFramesSilent);
  movie->Set("ShowInputDisplay", m_ShowInputDisplay);
  movie->Set("ShowRTC", m_ShowRTC);
}

void SConfig::SaveDSPSettings(IniFile& ini)
{
  IniFile::Section* dsp = ini.GetOrCreateSection("DSP");

  dsp->Set("EnableJIT", m_DSPEnableJIT);
  dsp->Set("DumpAudio", m_DumpAudio);
  dsp->Set("DumpAudioSilent", m_DumpAudioSilent);
  dsp->Set("DumpUCode", m_DumpUCode);
  dsp->Set("Backend", sBackend);
  dsp->Set("Volume", m_Volume);
  dsp->Set("CaptureLog", m_DSPCaptureLog);

#ifdef _WIN32
  dsp->Set("WASAPIDevice", sWASAPIDevice);
#endif
}

void SConfig::SaveInputSettings(IniFile& ini)
{
  IniFile::Section* input = ini.GetOrCreateSection("Input");

  input->Set("BackgroundInput", m_BackgroundInput);
}

void SConfig::SaveFifoPlayerSettings(IniFile& ini)
{
  IniFile::Section* fifoplayer = ini.GetOrCreateSection("FifoPlayer");

  fifoplayer->Set("LoopReplay", bLoopFifoReplay);
}

void SConfig::SaveBluetoothPassthroughSettings(IniFile& ini)
{
  IniFile::Section* section = ini.GetOrCreateSection("BluetoothPassthrough");

  section->Set("Enabled", m_bt_passthrough_enabled);
  section->Set("VID", m_bt_passthrough_vid);
  section->Set("PID", m_bt_passthrough_pid);
  section->Set("LinkKeys", m_bt_passthrough_link_keys);
}

void SConfig::SaveUSBPassthroughSettings(IniFile& ini)
{
  IniFile::Section* section = ini.GetOrCreateSection("USBPassthrough");

  std::ostringstream oss;
  for (const auto& device : m_usb_passthrough_devices)
    oss << fmt::format("{:04x}:{:04x}", device.first, device.second) << ',';
  std::string devices_string = oss.str();
  if (!devices_string.empty())
    devices_string.pop_back();

  section->Set("Devices", devices_string);
}

void SConfig::SaveAutoUpdateSettings(IniFile& ini)
{
  IniFile::Section* section = ini.GetOrCreateSection("AutoUpdate");

  section->Set("UpdateTrack", m_auto_update_track);
  section->Set("HashOverride", m_auto_update_hash_override);
}

void SConfig::SaveJitDebugSettings(IniFile& ini)
{
  IniFile::Section* section = ini.GetOrCreateSection("Debug");

  section->Set("JitOff", bJITOff);
  section->Set("JitLoadStoreOff", bJITLoadStoreOff);
  section->Set("JitLoadStoreFloatingOff", bJITLoadStoreFloatingOff);
  section->Set("JitLoadStorePairedOff", bJITLoadStorePairedOff);
  section->Set("JitFloatingPointOff", bJITFloatingPointOff);
  section->Set("JitIntegerOff", bJITIntegerOff);
  section->Set("JitPairedOff", bJITPairedOff);
  section->Set("JitSystemRegistersOff", bJITSystemRegistersOff);
  section->Set("JitBranchOff", bJITBranchOff);
  section->Set("JitRegisterCacheOff", bJITRegisterCacheOff);
}

void SConfig::LoadSettings()
{
  Config::Load();

  INFO_LOG_FMT(BOOT, "Loading Settings from {}", File::GetUserPath(F_DOLPHINCONFIG_IDX));
  IniFile ini;
  ini.Load(File::GetUserPath(F_DOLPHINCONFIG_IDX));

  LoadGeneralSettings(ini);
  LoadInterfaceSettings(ini);
  LoadGameListSettings(ini);
  LoadCoreSettings(ini);
  LoadSlippiSettings(ini);
  LoadMovieSettings(ini);
  LoadDSPSettings(ini);
  LoadInputSettings(ini);
  LoadFifoPlayerSettings(ini);
  LoadBluetoothPassthroughSettings(ini);
  LoadUSBPassthroughSettings(ini);
  LoadAutoUpdateSettings(ini);
  LoadJitDebugSettings(ini);
}

void SConfig::LoadGeneralSettings(IniFile& ini)
{
  IniFile::Section* general = ini.GetOrCreateSection("General");

  general->Get("ShowLag", &m_ShowLag, false);
  general->Get("ShowFrameCount", &m_ShowFrameCount, false);
#ifdef USE_GDBSTUB
#ifndef _WIN32
  general->Get("GDBSocket", &gdb_socket, "");
#endif
  general->Get("GDBPort", &(iGDBPort), -1);
#endif

  m_ISOFolder.clear();
  int numISOPaths;

  if (general->Get("ISOPaths", &numISOPaths, 0))
  {
    for (int i = 0; i < numISOPaths; i++)
    {
      std::string tmpPath;
      general->Get(fmt::format("ISOPath{}", i), &tmpPath, "");
      m_ISOFolder.push_back(std::move(tmpPath));
    }
  }

  general->Get("WirelessMac", &m_WirelessMac);
}

void SConfig::LoadInterfaceSettings(IniFile& ini)
{
  IniFile::Section* interface = ini.GetOrCreateSection("Interface");

  interface->Get("ConfirmStop", &bConfirmStop, false);
  interface->Get("HideCursor", &bHideCursor, true);
  interface->Get("LanguageCode", &m_InterfaceLanguage, "");
  interface->Get("ExtendedFPSInfo", &m_InterfaceExtendedFPSInfo, false);
  interface->Get("ShowActiveTitle", &m_show_active_title, true);
  interface->Get("UseBuiltinTitleDatabase", &m_use_builtin_title_database, true);
  interface->Get("ThemeName", &theme_name, DEFAULT_THEME_DIR);
  interface->Get("PauseOnFocusLost", &m_PauseOnFocusLost, false);
  interface->Get("DebugModeEnabled", &bEnableDebugging, false);
}

void SConfig::LoadGameListSettings(IniFile& ini)
{
  IniFile::Section* gamelist = ini.GetOrCreateSection("GameList");

  gamelist->Get("ListDrives", &m_ListDrives, false);
  gamelist->Get("ListWad", &m_ListWad, true);
  gamelist->Get("ListElfDol", &m_ListElfDol, true);
  gamelist->Get("ListWii", &m_ListWii, true);
  gamelist->Get("ListGC", &m_ListGC, true);
  gamelist->Get("ListJap", &m_ListJap, true);
  gamelist->Get("ListPal", &m_ListPal, true);
  gamelist->Get("ListUsa", &m_ListUsa, true);

  gamelist->Get("ListAustralia", &m_ListAustralia, true);
  gamelist->Get("ListFrance", &m_ListFrance, true);
  gamelist->Get("ListGermany", &m_ListGermany, true);
  gamelist->Get("ListItaly", &m_ListItaly, true);
  gamelist->Get("ListKorea", &m_ListKorea, true);
  gamelist->Get("ListNetherlands", &m_ListNetherlands, true);
  gamelist->Get("ListRussia", &m_ListRussia, true);
  gamelist->Get("ListSpain", &m_ListSpain, true);
  gamelist->Get("ListTaiwan", &m_ListTaiwan, true);
  gamelist->Get("ListWorld", &m_ListWorld, true);
  gamelist->Get("ListUnknown", &m_ListUnknown, true);
  gamelist->Get("ListSort", &m_ListSort, 3);
  gamelist->Get("ListSortSecondary", &m_ListSort2, 0);

  // Gamelist columns toggles
  gamelist->Get("ColumnPlatform", &m_showSystemColumn, true);
  gamelist->Get("ColumnDescription", &m_showDescriptionColumn, false);
  gamelist->Get("ColumnBanner", &m_showBannerColumn, true);
  gamelist->Get("ColumnTitle", &m_showTitleColumn, true);
  gamelist->Get("ColumnNotes", &m_showMakerColumn, true);
  gamelist->Get("ColumnFileName", &m_showFileNameColumn, true);
  gamelist->Get("ColumnFilePath", &m_showFilePathColumn, false);
  gamelist->Get("ColumnID", &m_showIDColumn, true);
  gamelist->Get("ColumnRegion", &m_showRegionColumn, true);
  gamelist->Get("ColumnSize", &m_showSizeColumn, true);
  gamelist->Get("ColumnFileFormat", &m_showFileFormatColumn, false);
  gamelist->Get("ColumnBlockSize", &m_showBlockSizeColumn, false);
  gamelist->Get("ColumnCompression", &m_showCompressionColumn, false);
  gamelist->Get("ColumnTags", &m_showTagsColumn, false);
}

void SConfig::LoadCoreSettings(IniFile& ini)
{
  IniFile::Section* core = ini.GetOrCreateSection("Core");

  core->Get("SkipIPL", &bHLE_BS2, true);
#ifdef _M_X86
  core->Get("CPUCore", &cpu_core, PowerPC::CPUCore::JIT64);
#elif _M_ARM_64
  core->Get("CPUCore", &cpu_core, PowerPC::CPUCore::JITARM64);
#else
  core->Get("CPUCore", &cpu_core, PowerPC::CPUCore::Interpreter);
#endif
  core->Get("JITFollowBranch", &bJITFollowBranch, true);
  core->Get("Fastmem", &bFastmem, true);
  core->Get("DSPHLE", &bDSPHLE, true);
  core->Get("TimingVariance", &iTimingVariance, 8);
  core->Get("CPUThread", &bCPUThread, true);
  core->Get("SyncOnSkipIdle", &bSyncGPUOnSkipIdleHack, true);
<<<<<<< HEAD
  core->Get("EnableCheats", &bEnableCheats, true);
  core->Get("SelectedLanguage", &SelectedLanguage, 0);
=======
  core->Get("EnableCheats", &bEnableCheats, false);
  core->Get("SelectedLanguage", &SelectedLanguage,
            DiscIO::ToGameCubeLanguage(Config::GetDefaultLanguage()));
>>>>>>> ff08b857
  core->Get("OverrideRegionSettings", &bOverrideRegionSettings, false);
  core->Get("DPL2Decoder", &bDPL2Decoder, false);
  core->Get("AudioLatency", &iLatency, 0);
  core->Get("AudioStretch", &m_audio_stretch, false);
  core->Get("AudioStretchMaxLatency", &m_audio_stretch_max_latency, 80);
  core->Get("AgpCartAPath", &m_strGbaCartA);
  core->Get("AgpCartBPath", &m_strGbaCartB);
  core->Get("SlotA", (int*)&m_EXIDevice[0], ExpansionInterface::EXIDEVICE_NONE);
  core->Get("SlotB", (int*)&m_EXIDevice[1], ExpansionInterface::EXIDEVICE_SLIPPI);
  core->Get("SerialPort1", (int*)&m_EXIDevice[2], ExpansionInterface::EXIDEVICE_NONE);
  core->Get("BBA_MAC", &m_bba_mac);
  core->Get("BBA_XLINK_IP", &m_bba_xlink_ip, "127.0.0.1");
  core->Get("BBA_XLINK_CHAT_OSD", &m_bba_xlink_chat_osd, true);
  for (size_t i = 0; i < std::size(m_SIDevice); ++i)
  {
    core->Get(fmt::format("SIDevice{}", i), &m_SIDevice[i],
              (i == 0) ? SerialInterface::SIDEVICE_GC_CONTROLLER : SerialInterface::SIDEVICE_NONE);
    core->Get(fmt::format("AdapterRumble{}", i), &m_AdapterRumble[i], true);
    core->Get(fmt::format("SimulateKonga{}", i), &m_AdapterKonga[i], false);
  }
  core->Get("WiiSDCard", &m_WiiSDCard, true);
  core->Get("WiiKeyboard", &m_WiiKeyboard, false);
  core->Get("WiimoteContinuousScanning", &m_WiimoteContinuousScanning, false);
  core->Get("WiimoteEnableSpeaker", &m_WiimoteEnableSpeaker, false);
  core->Get("WiimoteControllerInterface", &connect_wiimotes_for_ciface, false);
  core->Get("RunCompareServer", &bRunCompareServer, false);
  core->Get("RunCompareClient", &bRunCompareClient, false);
  core->Get("MMU", &bMMU, bMMU);
  core->Get("BBDumpPort", &iBBDumpPort, -1);
  core->Get("SyncGPU", &bSyncGPU, false);
  core->Get("SyncGpuMaxDistance", &iSyncGpuMaxDistance, 200000);
  core->Get("SyncGpuMinDistance", &iSyncGpuMinDistance, -200000);
  core->Get("SyncGpuOverclock", &fSyncGpuOverclock, 1.0f);
  core->Get("FastDiscSpeed", &bFastDiscSpeed, false);
  core->Get("LowDCBZHack", &bLowDCBZHack, false);
  core->Get("FPRF", &bFPRF, false);
  core->Get("AccurateNaNs", &bAccurateNaNs, false);
  core->Get("DisableICache", &bDisableICache, false);
  core->Get("EmulationSpeed", &m_EmulationSpeed, 1.0f);
  core->Get("Overclock", &m_OCFactor, 1.0f);
  core->Get("OverclockEnable", &m_OCEnable, false);
  core->Get("GPUDeterminismMode", &m_strGPUDeterminismMode, "auto");
  core->Get("PerfMapDir", &m_perfDir, "");
  core->Get("EnableCustomRTC", &bEnableCustomRTC, false);
  // Default to seconds between 1.1.1970 and 1.1.2000
  core->Get("CustomRTCValue", &m_customRTCValue, 946684800);
}

void SConfig::LoadSlippiSettings(IniFile& ini)
{
  IniFile::Section* slippi = ini.GetOrCreateSection("Slippi");

  slippi->Get("PlaybackControls", &m_slippiEnableSeek, true);
  slippi->Get("OnlineDelay", &m_slippiOnlineDelay, 2);
  slippi->Get("SaveReplays", &m_slippiSaveReplays, true);
  slippi->Get("ReplayMonthFolders", &m_slippiReplayMonthFolders, false);
  std::string default_replay_dir = File::GetHomeDirectory() + DIR_SEP + "Slippi";
  slippi->Get("ReplayDir", &m_strSlippiReplayDir, default_replay_dir);
  if (m_strSlippiReplayDir.empty())
    m_strSlippiReplayDir = default_replay_dir;
}

void SConfig::LoadMovieSettings(IniFile& ini)
{
  IniFile::Section* movie = ini.GetOrCreateSection("Movie");

  movie->Get("PauseMovie", &m_PauseMovie, false);
  movie->Get("Author", &m_strMovieAuthor, "");
  movie->Get("DumpFrames", &m_DumpFrames, false);
  movie->Get("DumpFramesSilent", &m_DumpFramesSilent, false);
  movie->Get("ShowInputDisplay", &m_ShowInputDisplay, false);
  movie->Get("ShowRTC", &m_ShowRTC, false);
}

void SConfig::LoadDSPSettings(IniFile& ini)
{
  IniFile::Section* dsp = ini.GetOrCreateSection("DSP");

  dsp->Get("EnableJIT", &m_DSPEnableJIT, true);
  dsp->Get("DumpAudio", &m_DumpAudio, false);
  dsp->Get("DumpAudioSilent", &m_DumpAudioSilent, false);
  dsp->Get("DumpUCode", &m_DumpUCode, false);
  dsp->Get("Backend", &sBackend, AudioCommon::GetDefaultSoundBackend());
  dsp->Get("Volume", &m_Volume, 100);
  dsp->Get("CaptureLog", &m_DSPCaptureLog, false);

#ifdef _WIN32
  dsp->Get("WASAPIDevice", &sWASAPIDevice, "default");
#endif

  m_IsMuted = false;
}

void SConfig::LoadInputSettings(IniFile& ini)
{
  IniFile::Section* input = ini.GetOrCreateSection("Input");

  input->Get("BackgroundInput", &m_BackgroundInput, false);
}

void SConfig::LoadFifoPlayerSettings(IniFile& ini)
{
  IniFile::Section* fifoplayer = ini.GetOrCreateSection("FifoPlayer");

  fifoplayer->Get("LoopReplay", &bLoopFifoReplay, true);
}

void SConfig::LoadBluetoothPassthroughSettings(IniFile& ini)
{
  IniFile::Section* section = ini.GetOrCreateSection("BluetoothPassthrough");

  section->Get("Enabled", &m_bt_passthrough_enabled, false);
  section->Get("VID", &m_bt_passthrough_vid, -1);
  section->Get("PID", &m_bt_passthrough_pid, -1);
  section->Get("LinkKeys", &m_bt_passthrough_link_keys, "");
}

void SConfig::LoadUSBPassthroughSettings(IniFile& ini)
{
  IniFile::Section* section = ini.GetOrCreateSection("USBPassthrough");
  m_usb_passthrough_devices.clear();
  std::string devices_string;
  section->Get("Devices", &devices_string, "");
  for (const auto& pair : SplitString(devices_string, ','))
  {
    const auto index = pair.find(':');
    if (index == std::string::npos)
      continue;

    const u16 vid = static_cast<u16>(strtol(pair.substr(0, index).c_str(), nullptr, 16));
    const u16 pid = static_cast<u16>(strtol(pair.substr(index + 1).c_str(), nullptr, 16));
    if (vid && pid)
      m_usb_passthrough_devices.emplace(vid, pid);
  }
}

void SConfig::LoadAutoUpdateSettings(IniFile& ini)
{
  IniFile::Section* section = ini.GetOrCreateSection("AutoUpdate");

  section->Get("UpdateTrack", &m_auto_update_track, Common::scm_update_track_str);
  section->Get("HashOverride", &m_auto_update_hash_override, "");
}

void SConfig::LoadJitDebugSettings(IniFile& ini)
{
  IniFile::Section* section = ini.GetOrCreateSection("Debug");
  section->Get("JitOff", &bJITOff, false);
  section->Get("JitLoadStoreOff", &bJITLoadStoreOff, false);
  section->Get("JitLoadStoreFloatingOff", &bJITLoadStoreFloatingOff, false);
  section->Get("JitLoadStorePairedOff", &bJITLoadStorePairedOff, false);
  section->Get("JitFloatingPointOff", &bJITFloatingPointOff, false);
  section->Get("JitIntegerOff", &bJITIntegerOff, false);
  section->Get("JitPairedOff", &bJITPairedOff, false);
  section->Get("JitSystemRegistersOff", &bJITSystemRegistersOff, false);
  section->Get("JitBranchOff", &bJITBranchOff, false);
  section->Get("JitRegisterCacheOff", &bJITRegisterCacheOff, false);
}

void SConfig::ResetRunningGameMetadata()
{
  SetRunningGameMetadata("00000000", "", 0, 0, DiscIO::Region::Unknown);
}

void SConfig::SetRunningGameMetadata(const DiscIO::Volume& volume,
                                     const DiscIO::Partition& partition)
{
  if (partition == volume.GetGamePartition())
  {
    SetRunningGameMetadata(volume.GetGameID(), volume.GetGameTDBID(),
                           volume.GetTitleID().value_or(0), volume.GetRevision().value_or(0),
                           volume.GetRegion());
  }
  else
  {
    SetRunningGameMetadata(volume.GetGameID(partition), volume.GetGameTDBID(),
                           volume.GetTitleID(partition).value_or(0),
                           volume.GetRevision(partition).value_or(0), volume.GetRegion());
  }
}

void SConfig::SetRunningGameMetadata(const IOS::ES::TMDReader& tmd, DiscIO::Platform platform)
{
  const u64 tmd_title_id = tmd.GetTitleId();

  // If we're launching a disc game, we want to read the revision from
  // the disc header instead of the TMD. They can differ.
  // (IOS HLE ES calls us with a TMDReader rather than a volume when launching
  // a disc game, because ES has no reason to be accessing the disc directly.)
  if (platform == DiscIO::Platform::WiiWAD ||
      !DVDInterface::UpdateRunningGameMetadata(tmd_title_id))
  {
    // If not launching a disc game, just read everything from the TMD.
    SetRunningGameMetadata(tmd.GetGameID(), tmd.GetGameTDBID(), tmd_title_id, tmd.GetTitleVersion(),
                           tmd.GetRegion());
  }
}

void SConfig::SetRunningGameMetadata(const std::string& game_id)
{
  SetRunningGameMetadata(game_id, "", 0, 0, DiscIO::Region::Unknown);
}

void SConfig::SetRunningGameMetadata(const std::string& game_id, const std::string& gametdb_id,
                                     u64 title_id, u16 revision, DiscIO::Region region)
{
  const bool was_changed = m_game_id != game_id || m_gametdb_id != gametdb_id ||
                           m_title_id != title_id || m_revision != revision;
  m_game_id = game_id;
  m_gametdb_id = gametdb_id;
  m_title_id = title_id;
  m_revision = revision;

  if (game_id.length() == 6)
  {
    m_debugger_game_id = game_id;
  }
  else if (title_id != 0)
  {
    m_debugger_game_id =
        fmt::format("{:08X}_{:08X}", static_cast<u32>(title_id >> 32), static_cast<u32>(title_id));
  }
  else
  {
    m_debugger_game_id.clear();
  }

  if (!was_changed)
    return;

  if (game_id == "00000000")
  {
    m_title_name.clear();
    m_title_description.clear();
    return;
  }

  const Core::TitleDatabase title_database;
  const DiscIO::Language language = GetLanguageAdjustedForRegion(bWii, region);
  m_title_name = title_database.GetTitleName(m_gametdb_id, language);
  m_title_description = title_database.Describe(m_gametdb_id, language);
  NOTICE_LOG_FMT(CORE, "Active title: {}", m_title_description);
  Host_TitleChanged();

  Config::AddLayer(ConfigLoaders::GenerateGlobalGameConfigLoader(game_id, revision));
  Config::AddLayer(ConfigLoaders::GenerateLocalGameConfigLoader(game_id, revision));

  if (Core::IsRunning())
    DolphinAnalytics::Instance().ReportGameStart();
}

void SConfig::OnNewTitleLoad()
{
  if (!Core::IsRunning())
    return;

  if (!g_symbolDB.IsEmpty())
  {
    g_symbolDB.Clear();
    Host_NotifyMapLoaded();
  }
  CBoot::LoadMapFromFilename();
  HLE::Reload();
  PatchEngine::Reload();
  HiresTexture::Update();
}

void SConfig::LoadDefaults()
{
  bEnableDebugging = false;
  bAutomaticStart = false;
  bBootToPause = false;

#ifdef USE_GDBSTUB
  iGDBPort = -1;
#ifndef _WIN32
  gdb_socket = "";
#endif
#endif

  cpu_core = PowerPC::DefaultCPUCore();
  iTimingVariance = 8;
  bCPUThread = false;
  bSyncGPUOnSkipIdleHack = true;
  bRunCompareServer = false;
  bDSPHLE = true;
  bFastmem = true;
  bFPRF = false;
  bAccurateNaNs = false;
  bDisableICache = false;
  bMMU = false;
  bLowDCBZHack = false;
  iBBDumpPort = -1;
  bSyncGPU = false;
  bFastDiscSpeed = false;
  bEnableMemcardSdWriting = true;
  SelectedLanguage = 0;
  bOverrideRegionSettings = false;
  bWii = false;
  bDPL2Decoder = false;
  iLatency = 20;
  m_audio_stretch = false;
  m_audio_stretch_max_latency = 80;

  bLoopFifoReplay = true;

  bJITOff = false;  // debugger only settings
  bJITLoadStoreOff = false;
  bJITLoadStoreFloatingOff = false;
  bJITLoadStorePairedOff = false;
  bJITFloatingPointOff = false;
  bJITIntegerOff = false;
  bJITPairedOff = false;
  bJITSystemRegistersOff = false;
  bJITBranchOff = false;
  bJITRegisterCacheOff = false;

  ResetRunningGameMetadata();
}

bool SConfig::IsUSBDeviceWhitelisted(const std::pair<u16, u16> vid_pid) const
{
  return m_usb_passthrough_devices.find(vid_pid) != m_usb_passthrough_devices.end();
}

// Static method to make a simple game ID for elf/dol files
std::string SConfig::MakeGameID(std::string_view file_name)
{
  size_t lastdot = file_name.find_last_of(".");
  if (lastdot == std::string::npos)
    return "ID-" + std::string(file_name);
  return "ID-" + std::string(file_name.substr(0, lastdot));
}

// The reason we need this function is because some memory card code
// expects to get a non-NTSC-K region even if we're emulating an NTSC-K Wii.
DiscIO::Region SConfig::ToGameCubeRegion(DiscIO::Region region)
{
  if (region != DiscIO::Region::NTSC_K)
    return region;

  // GameCube has no NTSC-K region. No choice of replacement value is completely
  // non-arbitrary, but let's go with NTSC-J since Korean GameCubes are NTSC-J.
  return DiscIO::Region::NTSC_J;
}

const char* SConfig::GetDirectoryForRegion(DiscIO::Region region)
{
  if (region == DiscIO::Region::Unknown)
    region = ToGameCubeRegion(GetFallbackRegion());

  switch (region)
  {
  case DiscIO::Region::NTSC_J:
    return JAP_DIR;

  case DiscIO::Region::NTSC_U:
    return USA_DIR;

  case DiscIO::Region::PAL:
    return EUR_DIR;

  case DiscIO::Region::NTSC_K:
    ASSERT_MSG(BOOT, false, "NTSC-K is not a valid GameCube region");
    return JAP_DIR;  // See ToGameCubeRegion

  default:
    ASSERT_MSG(BOOT, false, "Default case should not be reached");
    return EUR_DIR;
  }
}

std::string SConfig::GetBootROMPath(const std::string& region_directory) const
{
  const std::string path =
      File::GetUserPath(D_GCUSER_IDX) + DIR_SEP + region_directory + DIR_SEP GC_IPL;
  if (!File::Exists(path))
    return File::GetSysDirectory() + GC_SYS_DIR + DIR_SEP + region_directory + DIR_SEP GC_IPL;
  return path;
}

struct SetGameMetadata
{
  SetGameMetadata(SConfig* config_, DiscIO::Region* region_) : config(config_), region(region_) {}
  bool operator()(const BootParameters::Disc& disc) const
  {
    *region = disc.volume->GetRegion();
    config->bWii = disc.volume->GetVolumeType() == DiscIO::Platform::WiiDisc;
    config->m_disc_booted_from_game_list = true;
    config->SetRunningGameMetadata(*disc.volume, disc.volume->GetGamePartition());
    return true;
  }

  bool operator()(const BootParameters::Executable& executable) const
  {
    if (!executable.reader->IsValid())
      return false;

    *region = DiscIO::Region::Unknown;
    config->bWii = executable.reader->IsWii();

    // Strip the .elf/.dol file extension and directories before the name
    SplitPath(executable.path, nullptr, &config->m_debugger_game_id, nullptr);

    // Set DOL/ELF game ID appropriately
    std::string executable_path = executable.path;
    constexpr char BACKSLASH = '\\';
    constexpr char FORWARDSLASH = '/';
    std::replace(executable_path.begin(), executable_path.end(), BACKSLASH, FORWARDSLASH);
    config->SetRunningGameMetadata(SConfig::MakeGameID(PathToFileName(executable_path)));

    Host_TitleChanged();

    return true;
  }

  bool operator()(const DiscIO::VolumeWAD& wad) const
  {
    if (!wad.GetTMD().IsValid())
    {
      PanicAlertFmtT("This WAD is not valid.");
      return false;
    }
    if (!IOS::ES::IsChannel(wad.GetTMD().GetTitleId()))
    {
      PanicAlertFmtT("This WAD is not bootable.");
      return false;
    }

    const IOS::ES::TMDReader& tmd = wad.GetTMD();
    *region = tmd.GetRegion();
    config->bWii = true;
    config->SetRunningGameMetadata(tmd, DiscIO::Platform::WiiWAD);

    return true;
  }

  bool operator()(const BootParameters::NANDTitle& nand_title) const
  {
    IOS::HLE::Kernel ios;
    const IOS::ES::TMDReader tmd = ios.GetES()->FindInstalledTMD(nand_title.id);
    if (!tmd.IsValid() || !IOS::ES::IsChannel(nand_title.id))
    {
      PanicAlertFmtT("This title cannot be booted.");
      return false;
    }

    *region = tmd.GetRegion();
    config->bWii = true;
    config->SetRunningGameMetadata(tmd, DiscIO::Platform::WiiWAD);

    return true;
  }

  bool operator()(const BootParameters::IPL& ipl) const
  {
    *region = ipl.region;
    config->bWii = false;
    Host_TitleChanged();

    return true;
  }

  bool operator()(const BootParameters::DFF& dff) const
  {
    std::unique_ptr<FifoDataFile> dff_file(FifoDataFile::Load(dff.dff_path, true));
    if (!dff_file)
      return false;

    *region = DiscIO::Region::NTSC_U;
    config->bWii = dff_file->GetIsWii();
    Host_TitleChanged();

    return true;
  }

private:
  SConfig* config;
  DiscIO::Region* region;
};

bool SConfig::SetPathsAndGameMetadata(const BootParameters& boot)
{
  m_is_mios = false;
  m_disc_booted_from_game_list = false;
  if (!std::visit(SetGameMetadata(this, &m_region), boot.parameters))
    return false;

  if (m_region == DiscIO::Region::Unknown)
    m_region = GetFallbackRegion();

  // Set up paths
  const std::string region_dir = GetDirectoryForRegion(ToGameCubeRegion(m_region));
  m_strSRAM = File::GetUserPath(F_GCSRAM_IDX);
  m_strBootROM = GetBootROMPath(region_dir);
  m_strIsoPath = (boot.parameters.index() == 0) ? std::get<BootParameters::Disc>(boot.parameters).path : "";

  return true;
}

DiscIO::Region SConfig::GetFallbackRegion()
{
  return Config::Get(Config::MAIN_FALLBACK_REGION);
}

DiscIO::Language SConfig::GetCurrentLanguage(bool wii) const
{
  DiscIO::Language language;
  if (wii)
    language = static_cast<DiscIO::Language>(Config::Get(Config::SYSCONF_LANGUAGE));
  else
    language = DiscIO::FromGameCubeLanguage(SConfig::GetInstance().SelectedLanguage);

  // Get rid of invalid values (probably doesn't matter, but might as well do it)
  if (language > DiscIO::Language::Unknown || language < DiscIO::Language::Japanese)
    language = DiscIO::Language::Unknown;
  return language;
}

DiscIO::Language SConfig::GetLanguageAdjustedForRegion(bool wii, DiscIO::Region region) const
{
  const DiscIO::Language language = GetCurrentLanguage(wii);

  if (!wii && region == DiscIO::Region::NTSC_K)
    region = DiscIO::Region::NTSC_J;  // NTSC-K only exists on Wii, so use a fallback

  if (!wii && region == DiscIO::Region::NTSC_J && language == DiscIO::Language::English)
    return DiscIO::Language::Japanese;  // English and Japanese both use the value 0 in GC SRAM

  if (!bOverrideRegionSettings)
  {
    if (region == DiscIO::Region::NTSC_J)
      return DiscIO::Language::Japanese;

    if (region == DiscIO::Region::NTSC_U && language != DiscIO::Language::English &&
        (!wii || (language != DiscIO::Language::French && language != DiscIO::Language::Spanish)))
    {
      return DiscIO::Language::English;
    }

    if (region == DiscIO::Region::PAL &&
        (language < DiscIO::Language::English || language > DiscIO::Language::Dutch))
    {
      return DiscIO::Language::English;
    }

    if (region == DiscIO::Region::NTSC_K)
      return DiscIO::Language::Korean;
  }

  return language;
}

IniFile SConfig::LoadDefaultGameIni() const
{
  return LoadDefaultGameIni(GetGameID(), m_revision);
}

IniFile SConfig::LoadLocalGameIni() const
{
  return LoadLocalGameIni(GetGameID(), m_revision);
}

IniFile SConfig::LoadGameIni() const
{
  return LoadGameIni(GetGameID(), m_revision);
}

IniFile SConfig::LoadDefaultGameIni(const std::string& id, std::optional<u16> revision)
{
  IniFile game_ini;
  for (const std::string& filename : ConfigLoaders::GetGameIniFilenames(id, revision))
    game_ini.Load(File::GetSysDirectory() + GAMESETTINGS_DIR DIR_SEP + filename, true);
  return game_ini;
}

IniFile SConfig::LoadLocalGameIni(const std::string& id, std::optional<u16> revision)
{
  IniFile game_ini;
  for (const std::string& filename : ConfigLoaders::GetGameIniFilenames(id, revision))
    game_ini.Load(File::GetUserPath(D_GAMESETTINGS_IDX) + filename, true);
  return game_ini;
}

IniFile SConfig::LoadGameIni(const std::string& id, std::optional<u16> revision)
{
  IniFile game_ini;
  for (const std::string& filename : ConfigLoaders::GetGameIniFilenames(id, revision))
    game_ini.Load(File::GetSysDirectory() + GAMESETTINGS_DIR DIR_SEP + filename, true);
  for (const std::string& filename : ConfigLoaders::GetGameIniFilenames(id, revision))
    game_ini.Load(File::GetUserPath(D_GAMESETTINGS_IDX) + filename, true);
  return game_ini;
}

bool SConfig::ShouldUseDPL2Decoder() const
{
  return bDPL2Decoder && !bDSPHLE;
}<|MERGE_RESOLUTION|>--- conflicted
+++ resolved
@@ -485,14 +485,9 @@
   core->Get("TimingVariance", &iTimingVariance, 8);
   core->Get("CPUThread", &bCPUThread, true);
   core->Get("SyncOnSkipIdle", &bSyncGPUOnSkipIdleHack, true);
-<<<<<<< HEAD
   core->Get("EnableCheats", &bEnableCheats, true);
-  core->Get("SelectedLanguage", &SelectedLanguage, 0);
-=======
-  core->Get("EnableCheats", &bEnableCheats, false);
   core->Get("SelectedLanguage", &SelectedLanguage,
             DiscIO::ToGameCubeLanguage(Config::GetDefaultLanguage()));
->>>>>>> ff08b857
   core->Get("OverrideRegionSettings", &bOverrideRegionSettings, false);
   core->Get("DPL2Decoder", &bDPL2Decoder, false);
   core->Get("AudioLatency", &iLatency, 0);
