// Copyright 2008 Dolphin Emulator Project
// Licensed under GPLv2+
// Refer to the license.txt file included.

#pragma once

#include <limits>
#include <optional>
#include <set>
#include <string>
#include <utility>
#include <vector>

#include "Common/Common.h"
#include "Common/CommonTypes.h"

class IniFile;

namespace DiscIO
{
enum class Language;
enum class Platform;
enum class Region;
struct Partition;
class Volume;
}  // namespace DiscIO

namespace ExpansionInterface
{
enum TEXIDevices : int;
}  // namespace ExpansionInterface

namespace IOS::ES
{
class TMDReader;
}  // namespace IOS::ES

namespace PowerPC
{
enum class CPUCore;
}  // namespace PowerPC

namespace SerialInterface
{
enum SIDevices : int;
}  // namespace SerialInterface

struct BootParameters;

// DSP Backend Types
#define BACKEND_NULLSOUND _trans("No Audio Output")
#define BACKEND_ALSA "ALSA"
#define BACKEND_CUBEB "Cubeb"
#define BACKEND_OPENAL "OpenAL"
#define BACKEND_PULSEAUDIO "Pulse"
#define BACKEND_OPENSLES "OpenSLES"
#define BACKEND_WASAPI _trans("WASAPI (Exclusive Mode)")

enum class GPUDeterminismMode
{
  Auto,
  Disabled,
  // This is currently the only mode.  There will probably be at least
  // one more at some point.
  FakeCompletion,
};

struct SConfig
{
  // Wii Devices
  bool m_WiiSDCard;
  bool m_WiiKeyboard;
  bool m_WiimoteContinuousScanning;
  bool m_WiimoteEnableSpeaker;
  bool connect_wiimotes_for_ciface;

  // ISO folder
  std::vector<std::string> m_ISOFolder;

  // Settings
  bool bEnableDebugging = false;
#ifdef USE_GDBSTUB
  int iGDBPort;
#ifndef _WIN32
  std::string gdb_socket;
#endif
#endif
  bool bAutomaticStart = false;
  bool bBootToPause = false;

  PowerPC::CPUCore cpu_core;

  bool bJITFollowBranch;
  bool bJITNoBlockCache = false;
  bool bJITNoBlockLinking = false;
  bool bJITOff = false;
  bool bJITLoadStoreOff = false;
  bool bJITLoadStorelXzOff = false;
  bool bJITLoadStorelwzOff = false;
  bool bJITLoadStorelbzxOff = false;
  bool bJITLoadStoreFloatingOff = false;
  bool bJITLoadStorePairedOff = false;
  bool bJITFloatingPointOff = false;
  bool bJITIntegerOff = false;
  bool bJITPairedOff = false;
  bool bJITSystemRegistersOff = false;
  bool bJITBranchOff = false;
  bool bJITRegisterCacheOff = false;

  bool bFastmem;
  bool bFPRF = false;
  bool bAccurateNaNs = false;

  int iTimingVariance = 40;  // in milli secounds
  bool bCPUThread = true;
  bool bDSPThread = false;
  bool bDSPHLE = true;
  bool bSyncGPUOnSkipIdleHack = true;
  bool bHLE_BS2 = true;
  bool bEnableCheats = false;
  bool bEnableMemcardSdWriting = true;
  bool bCopyWiiSaveNetplay = true;

  bool bDPL2Decoder = false;
  int iLatency = 20;
  bool m_audio_stretch = false;
  int m_audio_stretch_max_latency = 80;

  bool bRunCompareServer = false;
  bool bRunCompareClient = false;

  bool bMMU = false;
  bool bLowDCBZHack = false;
  int iBBDumpPort = 0;
  bool bFastDiscSpeed = false;

  bool bSyncGPU = false;
  int iSyncGpuMaxDistance;
  int iSyncGpuMinDistance;
  float fSyncGpuOverclock;

  int SelectedLanguage = 0;
  bool bOverrideRegionSettings = false;

  bool bWii = false;
  bool m_is_mios = false;

  // Slippi
  std::string m_strSlippiInput;
  int m_slippiOnlineDelay = 2;
  bool m_slippiEnableSeek = true;
  bool m_slippiSaveReplays = true;
  bool m_slippiReplayMonthFolders = false;
  std::string m_strSlippiReplayDir;
  bool bBootDefaultISO = false; //move maybe
  bool m_InterfaceSeekbar; // move maybe

  // Interface settings
  bool bConfirmStop = false;
  bool bHideCursor = false;
  std::string theme_name;

<<<<<<< HEAD
  // Analytics settings.
  std::string m_analytics_id;
  bool m_analytics_enabled = false;
  bool m_analytics_permission_asked = false;
  bool m_analytics_will_prompt = false;
=======
>>>>>>> 5abae61a
  // Bluetooth passthrough mode settings
  bool m_bt_passthrough_enabled = false;
  int m_bt_passthrough_pid = -1;
  int m_bt_passthrough_vid = -1;
  std::string m_bt_passthrough_link_keys;

  // USB passthrough settings
  std::set<std::pair<u16, u16>> m_usb_passthrough_devices;
  bool IsUSBDeviceWhitelisted(std::pair<u16, u16> vid_pid) const;

  // Fifo Player related settings
  bool bLoopFifoReplay = true;

  // Custom RTC
  bool bEnableCustomRTC;
  u32 m_customRTCValue;

  // DPL2
  bool ShouldUseDPL2Decoder() const;

  DiscIO::Region m_region;

  std::string m_strGPUDeterminismMode;

  // set based on the string version
  GPUDeterminismMode m_GPUDeterminismMode;

  // files
  std::string m_strBootROM;
  std::string m_strIsoPath;
  std::string m_strSRAM;

  std::string m_perfDir;

  std::string m_debugger_game_id;
  // TODO: remove this as soon as the ticket view hack in IOS/ES/Views is dropped.
  bool m_disc_booted_from_game_list = false;

  const std::string& GetGameID() const { return m_game_id; }
  const std::string& GetTitleName() const { return m_title_name; }
  const std::string& GetTitleDescription() const { return m_title_description; }
  u64 GetTitleID() const { return m_title_id; }
  u16 GetRevision() const { return m_revision; }
  void ResetRunningGameMetadata();
  void SetRunningGameMetadata(const DiscIO::Volume& volume, const DiscIO::Partition& partition);
  void SetRunningGameMetadata(const IOS::ES::TMDReader& tmd, DiscIO::Platform platform);

  void LoadDefaults();
  // Replaces NTSC-K with some other region, and doesn't replace non-NTSC-K regions
  static DiscIO::Region ToGameCubeRegion(DiscIO::Region region);
  // The region argument must be valid for GameCube (i.e. must not be NTSC-K)
  static const char* GetDirectoryForRegion(DiscIO::Region region);
  std::string GetBootROMPath(const std::string& region_directory) const;
  bool SetPathsAndGameMetadata(const BootParameters& boot);
  static DiscIO::Region GetFallbackRegion();
  DiscIO::Language GetCurrentLanguage(bool wii) const;
  DiscIO::Language GetLanguageAdjustedForRegion(bool wii, DiscIO::Region region) const;

  IniFile LoadDefaultGameIni() const;
  IniFile LoadLocalGameIni() const;
  IniFile LoadGameIni() const;

  static IniFile LoadDefaultGameIni(const std::string& id, std::optional<u16> revision);
  static IniFile LoadLocalGameIni(const std::string& id, std::optional<u16> revision);
  static IniFile LoadGameIni(const std::string& id, std::optional<u16> revision);

  std::string m_strGbaCartA;
  std::string m_strGbaCartB;
  ExpansionInterface::TEXIDevices m_EXIDevice[3];
  SerialInterface::SIDevices m_SIDevice[4];

  std::string m_bba_mac;
  std::string m_bba_xlink_ip;
  bool m_bba_xlink_chat_osd = true;

  // interface language
  std::string m_InterfaceLanguage;
  float m_EmulationSpeed;
  bool m_OCEnable;
  float m_OCFactor;
  // other interface settings
  bool m_InterfaceExtendedFPSInfo;
  bool m_show_active_title = false;
  bool m_use_builtin_title_database = true;

  bool m_ListDrives;
  bool m_ListWad;
  bool m_ListElfDol;
  bool m_ListWii;
  bool m_ListGC;
  bool m_ListPal;
  bool m_ListUsa;
  bool m_ListJap;
  bool m_ListAustralia;
  bool m_ListFrance;
  bool m_ListGermany;
  bool m_ListItaly;
  bool m_ListKorea;
  bool m_ListNetherlands;
  bool m_ListRussia;
  bool m_ListSpain;
  bool m_ListTaiwan;
  bool m_ListWorld;
  bool m_ListUnknown;
  int m_ListSort;
  int m_ListSort2;

  // Game list column toggles
  bool m_showSystemColumn;
  bool m_showBannerColumn;
  bool m_showDescriptionColumn;
  bool m_showTitleColumn;
  bool m_showMakerColumn;
  bool m_showFileNameColumn;
  bool m_showFilePathColumn;
  bool m_showIDColumn;
  bool m_showRegionColumn;
  bool m_showSizeColumn;
  bool m_showFileFormatColumn;
  bool m_showBlockSizeColumn;
  bool m_showCompressionColumn;
  bool m_showTagsColumn;

  std::string m_WirelessMac;
  bool m_PauseMovie;
  bool m_ShowLag;
  bool m_ShowFrameCount;
  bool m_ShowRTC;
  std::string m_strMovieAuthor;
  bool m_DumpFrames;
  bool m_DumpFramesSilent;
  bool m_ShowInputDisplay;

  bool m_PauseOnFocusLost;

  // DSP settings
  bool m_DSPEnableJIT;
  bool m_DSPCaptureLog;
  bool m_DumpAudio;
  bool m_DumpAudioSilent;
  bool m_IsMuted;
  bool m_DumpUCode;
  int m_Volume;
  std::string sBackend;

#ifdef _WIN32
  // WSAPI settings
  std::string sWASAPIDevice;
#endif

  // Input settings
  bool m_BackgroundInput;
  bool m_AdapterRumble[4];
  bool m_AdapterKonga[4];

  // Auto-update settings
  std::string m_auto_update_track;
  std::string m_auto_update_hash_override;

  SConfig(const SConfig&) = delete;
  SConfig& operator=(const SConfig&) = delete;
  SConfig(SConfig&&) = delete;
  SConfig& operator=(SConfig&&) = delete;

  // Save settings
  void SaveSettings();

  // Load settings
  void LoadSettings();

  // Return the permanent and somewhat globally used instance of this struct
  static SConfig& GetInstance() { return (*m_Instance); }
  static void Init();
  static void Shutdown();

private:
  SConfig();
  ~SConfig();

  void SaveGeneralSettings(IniFile& ini);
  void SaveInterfaceSettings(IniFile& ini);
  void SaveGameListSettings(IniFile& ini);
  void SaveCoreSettings(IniFile& ini);
  void SaveSlippiSettings(IniFile& ini);
  void SaveDSPSettings(IniFile& ini);
  void SaveInputSettings(IniFile& ini);
  void SaveMovieSettings(IniFile& ini);
  void SaveFifoPlayerSettings(IniFile& ini);
  void SaveBluetoothPassthroughSettings(IniFile& ini);
  void SaveUSBPassthroughSettings(IniFile& ini);
  void SaveAutoUpdateSettings(IniFile& ini);
  void SaveJitDebugSettings(IniFile& ini);

  void LoadGeneralSettings(IniFile& ini);
  void LoadInterfaceSettings(IniFile& ini);
  void LoadGameListSettings(IniFile& ini);
  void LoadCoreSettings(IniFile& ini);
  void LoadSlippiSettings(IniFile& ini);
  void LoadDSPSettings(IniFile& ini);
  void LoadInputSettings(IniFile& ini);
  void LoadMovieSettings(IniFile& ini);
  void LoadFifoPlayerSettings(IniFile& ini);
  void LoadBluetoothPassthroughSettings(IniFile& ini);
  void LoadUSBPassthroughSettings(IniFile& ini);
  void LoadAutoUpdateSettings(IniFile& ini);
  void LoadJitDebugSettings(IniFile& ini);

  void SetRunningGameMetadata(const std::string& game_id, const std::string& gametdb_id,
                              u64 title_id, u16 revision, DiscIO::Region region);

  static SConfig* m_Instance;

  std::string m_game_id;
  std::string m_gametdb_id;
  std::string m_title_name;
  std::string m_title_description;
  u64 m_title_id;
  u16 m_revision;
};<|MERGE_RESOLUTION|>--- conflicted
+++ resolved
@@ -160,14 +160,6 @@
   bool bHideCursor = false;
   std::string theme_name;
 
-<<<<<<< HEAD
-  // Analytics settings.
-  std::string m_analytics_id;
-  bool m_analytics_enabled = false;
-  bool m_analytics_permission_asked = false;
-  bool m_analytics_will_prompt = false;
-=======
->>>>>>> 5abae61a
   // Bluetooth passthrough mode settings
   bool m_bt_passthrough_enabled = false;
   int m_bt_passthrough_pid = -1;
